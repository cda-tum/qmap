/*
 * This file is part of the JKQ QMAP library which is released under the MIT license.
 * See file README.md or go to https://iic.jku.at/eda/research/ibm_qx_mapping/ for more information.
 */

<<<<<<< HEAD
#include <iostream>
#include <locale>
#include <boost/program_options.hpp>

#include "exact/ExactMapper.hpp"
=======
#include "exact/ExactMapper.hpp"

#include <boost/program_options.hpp>
#include <iostream>
#include <locale>
>>>>>>> 558199f3

int main(int argc, char** argv) {
    namespace po = boost::program_options;
    po::options_description description("JKQ QMAP exact mapper by https://iic.jku.at/eda/quantum -- Options");
<<<<<<< HEAD
=======
    // clang-format off
>>>>>>> 558199f3
    description.add_options()
            ("help,h", "produce help message")
            ("in", po::value<std::string>()->required(), "File to read from")
            ("out", po::value<std::string>()->required(), "File to write to")
            ("arch", po::value<std::string>()->required(), "Architecture to use (points to a file)")
            ("calibration", po::value<std::string>(), "Calibration to use (points to a file)")
            ("layering", po::value<std::string>(), R"(Layering strategy ("individual" | "disjoint" | "odd" | "triangle"))")
            ("ps", "print statistics")
            ("verbose", "Increase verbosity and output additional information to stderr")
			("encoding", po::value<std::string>(), R"(Choose encoding for AMO and exactly one ("none" | "commander" | "bimander"))")
			("grouping", po::value<std::string>(), R"(Choose method of grouping ("fixed2" | "fixed3" | "logarithm" | "halves"))")
			//("limitswaps", "Enable bdd for limiting swaps per layer")
			("useBDD", "Choose to use BDDs instead of directly limiting the permutation variables")
			("strategy", po::value<std::string>(), R"(Choose method of applying bdd limits ("none" | "custom" | "architectureswaps" | "subsetswaps" | "increasing"))")
			("limit", po::value<std::string>(), "Set a custom limit for max swaps per layer, for increasing it sets the max swaps")
			("useSubsets", "Use qubit subsets, or consider all available physical qubits at once")
			("timeout", po::value<std::string>(), "timeout for the execution")
            ;
<<<<<<< HEAD
=======
    // clang-format on
>>>>>>> 558199f3
    po::variables_map vm;
    try {
        po::store(po::parse_command_line(argc, argv, description), vm);
        if (vm.count("help")) {
            std::cout << description;
            return 0;
        }
        po::notify(vm);
<<<<<<< HEAD
    } catch (const po::error &e) {
=======
    } catch (const po::error& e) {
>>>>>>> 558199f3
        std::cerr << "[ERROR] " << e.what() << "! Try option '--help' for available commandline options.\n";
        std::exit(1);
    }

<<<<<<< HEAD

    const std::string circuit = vm["in"].as<std::string>();
	qc::QuantumComputation qc{};
	try {
		qc.import(circuit);
	} catch (std::exception const& e) {
		std::stringstream ss{};
		ss << "Could not import circuit: " << e.what();
		std::cerr << ss.str() << std::endl;
		std::exit(1);
	}
    const std::string cm = vm["arch"].as<std::string>();
	Architecture arch{};
	try {
		arch.loadCouplingMap(cm);
	} catch (std::exception const& e) {
		std::stringstream ss{};
		ss << "Could not import coupling map: " << e.what();
		std::cerr << ss.str() << std::endl;
		std::exit(1);
	}

	if (vm.count("calibration")) {
		const std::string cal = vm["calibration"].as<std::string>();
		try {
			arch.loadCalibrationData(cal);
		} catch (std::exception const& e) {
			std::stringstream ss{};
			ss << "Could not import calibration data: " << e.what();
			std::cerr << ss.str() << std::endl;
			std::exit(1);
		}
	}

	ExactMapper mapper(qc, arch);

    MappingSettings ms{};
    ms.initialLayoutStrategy = InitialLayoutStrategy::None;
	if (vm.count("layering")) {
		std::string layering = vm["layering"].as<std::string>();
		if (layering == "individual") {
			ms.layeringStrategy = LayeringStrategy::IndividualGates;
		} else if (layering == "disjoint") {
			ms.layeringStrategy = LayeringStrategy::DisjointQubits;
		} else if (layering == "odd") {
			ms.layeringStrategy = LayeringStrategy::OddGates;
		} else if (layering == "triangle") {
			ms.layeringStrategy = LayeringStrategy::QubitTriangle;
		} else {
			ms.layeringStrategy = LayeringStrategy::None;
		}
	}
	if (vm.count("encoding"))
	{
		const std::string encoding = vm["encoding"].as<std::string>();
		if (encoding == "none")
		{
			ms.encoding = Encodings::None;
		}
		else if (encoding == "commander")
		{
			ms.encoding = Encodings::Commander;
		}
		else if (encoding == "bimander")
		{
			ms.encoding = Encodings::Bimander;
		}
		else
		{
			ms.encoding = Encodings::None;
		}
	}
	if (vm.count("grouping"))
	{
		const std::string grouping = vm["grouping"].as<std::string>();
		if (grouping == "fixed3")
		{
			ms.grouping = Groupings::Fixed3;
		}
		else if (grouping == "fixed2")
		{
			ms.grouping = Groupings::Fixed2;
		}
		else if (grouping == "logarithm")
		{
			ms.grouping = Groupings::Logarithm;
		} else if (grouping == "halves"){
			ms.grouping = Groupings::Halves;
		} else {
			ms.grouping = Groupings::Halves;
		}
	}
	if (vm.count("strategy"))
	{
		ms.enableLimits = true;
		if (vm.count("useBDD")){
			ms.useBDD = true;
		}
		const std::string bddStrat = vm["strategy"].as<std::string>();
		if (bddStrat == "custom") {
			ms.strategy = Strategy::Custom;
			if (vm.count("limit")) {
				const std::string bdd_limit = vm["limit"].as<std::string>();
				ms.limit = std::stoi(bdd_limit.c_str());
			}
		} else if (bddStrat == "architectureswaps") {
			ms.strategy = Strategy::ArchitectureSwaps;
		} else if (bddStrat == "subsetswaps") {
			ms.strategy = Strategy::SubsetSwaps;
		} else if (bddStrat == "increasing") {
			ms.strategy = Strategy::Increasing;
			if (vm.count("limit")) {
				const std::string bdd_limit = vm["limit"].as<std::string>();
				ms.limit = std::stoi(bdd_limit.c_str());
			}
		} else {
			ms.strategy = Strategy::None;
			ms.enableLimits = false;
			ms.useBDD = false;
		}
		
	}
	if (vm.count("timeout")){
		const std::string timeout = vm["timeout"].as<std::string>();
		ms.setTimeout(std::stoi(timeout)*1000);
	}
	ms.useQubitSubsets = vm.count("useSubsets") > 0;
    ms.verbose = vm.count("verbose") > 0;
=======
    const std::string      circuit = vm["in"].as<std::string>();
    qc::QuantumComputation qc{};
    try {
        qc.import(circuit);
    } catch (std::exception const& e) {
        std::stringstream ss{};
        ss << "Could not import circuit: " << e.what();
        std::cerr << ss.str() << std::endl;
        std::exit(1);
    }
    const std::string cm = vm["arch"].as<std::string>();
    Architecture      arch{};
    try {
        arch.loadCouplingMap(cm);
    } catch (std::exception const& e) {
        std::stringstream ss{};
        ss << "Could not import coupling map: " << e.what();
        std::cerr << ss.str() << std::endl;
        std::exit(1);
    }

    if (vm.count("calibration")) {
        const std::string cal = vm["calibration"].as<std::string>();
        try {
            arch.loadCalibrationData(cal);
        } catch (std::exception const& e) {
            std::stringstream ss{};
            ss << "Could not import calibration data: " << e.what();
            std::cerr << ss.str() << std::endl;
            std::exit(1);
        }
    }

    ExactMapper mapper(qc, arch);

    MappingSettings ms{};
    ms.initialLayoutStrategy = InitialLayoutStrategy::None;
    if (vm.count("layering")) {
        std::string layering = vm["layering"].as<std::string>();
        if (layering == "individual") {
            ms.layeringStrategy = LayeringStrategy::IndividualGates;
        } else if (layering == "disjoint") {
            ms.layeringStrategy = LayeringStrategy::DisjointQubits;
        } else if (layering == "odd") {
            ms.layeringStrategy = LayeringStrategy::OddGates;
        } else if (layering == "triangle") {
            ms.layeringStrategy = LayeringStrategy::QubitTriangle;
        } else {
            ms.layeringStrategy = LayeringStrategy::None;
        }
    }
    if (vm.count("encoding")) {
        const std::string encoding = vm["encoding"].as<std::string>();
        if (encoding == "none") {
            ms.encoding = Encodings::None;
        } else if (encoding == "commander") {
            ms.encoding = Encodings::Commander;
        } else if (encoding == "bimander") {
            ms.encoding = Encodings::Bimander;
        } else {
            ms.encoding = Encodings::None;
        }
    }
    if (vm.count("grouping")) {
        const std::string grouping = vm["grouping"].as<std::string>();
        if (grouping == "fixed3") {
            ms.grouping = Groupings::Fixed3;
        } else if (grouping == "fixed2") {
            ms.grouping = Groupings::Fixed2;
        } else if (grouping == "logarithm") {
            ms.grouping = Groupings::Logarithm;
        } else if (grouping == "halves") {
            ms.grouping = Groupings::Halves;
        } else {
            ms.grouping = Groupings::Halves;
        }
    }
    if (vm.count("strategy")) {
        ms.enableLimits = true;
        if (vm.count("useBDD")) {
            ms.useBDD = true;
        }
        const std::string bddStrat = vm["strategy"].as<std::string>();
        if (bddStrat == "custom") {
            ms.strategy = Strategy::Custom;
            if (vm.count("limit")) {
                const std::string bdd_limit = vm["limit"].as<std::string>();
                ms.limit                    = std::stoi(bdd_limit.c_str());
            }
        } else if (bddStrat == "architectureswaps") {
            ms.strategy = Strategy::ArchitectureSwaps;
        } else if (bddStrat == "subsetswaps") {
            ms.strategy = Strategy::SubsetSwaps;
        } else if (bddStrat == "increasing") {
            ms.strategy = Strategy::Increasing;
            if (vm.count("limit")) {
                const std::string bdd_limit = vm["limit"].as<std::string>();
                ms.limit                    = std::stoi(bdd_limit.c_str());
            }
        } else {
            ms.strategy     = Strategy::None;
            ms.enableLimits = false;
            ms.useBDD       = false;
        }
    }
    if (vm.count("timeout")) {
        const std::string timeout = vm["timeout"].as<std::string>();
        ms.setTimeout(std::stoi(timeout) * 1000);
    }
    ms.useQubitSubsets = vm.count("useSubsets") > 0;
    ms.verbose         = vm.count("verbose") > 0;
>>>>>>> 558199f3
    mapper.map(ms);

    mapper.dumpResult(vm["out"].as<std::string>());

    mapper.printResult(std::cout, vm.count("ps"));
}
<|MERGE_RESOLUTION|>--- conflicted
+++ resolved
@@ -1,313 +1,164 @@
-/*
- * This file is part of the JKQ QMAP library which is released under the MIT license.
- * See file README.md or go to https://iic.jku.at/eda/research/ibm_qx_mapping/ for more information.
- */
-
-<<<<<<< HEAD
-#include <iostream>
-#include <locale>
-#include <boost/program_options.hpp>
-
-#include "exact/ExactMapper.hpp"
-=======
-#include "exact/ExactMapper.hpp"
-
-#include <boost/program_options.hpp>
-#include <iostream>
-#include <locale>
->>>>>>> 558199f3
-
-int main(int argc, char** argv) {
-    namespace po = boost::program_options;
-    po::options_description description("JKQ QMAP exact mapper by https://iic.jku.at/eda/quantum -- Options");
-<<<<<<< HEAD
-=======
-    // clang-format off
->>>>>>> 558199f3
-    description.add_options()
-            ("help,h", "produce help message")
-            ("in", po::value<std::string>()->required(), "File to read from")
-            ("out", po::value<std::string>()->required(), "File to write to")
-            ("arch", po::value<std::string>()->required(), "Architecture to use (points to a file)")
-            ("calibration", po::value<std::string>(), "Calibration to use (points to a file)")
-            ("layering", po::value<std::string>(), R"(Layering strategy ("individual" | "disjoint" | "odd" | "triangle"))")
-            ("ps", "print statistics")
-            ("verbose", "Increase verbosity and output additional information to stderr")
-			("encoding", po::value<std::string>(), R"(Choose encoding for AMO and exactly one ("none" | "commander" | "bimander"))")
-			("grouping", po::value<std::string>(), R"(Choose method of grouping ("fixed2" | "fixed3" | "logarithm" | "halves"))")
-			//("limitswaps", "Enable bdd for limiting swaps per layer")
-			("useBDD", "Choose to use BDDs instead of directly limiting the permutation variables")
-			("strategy", po::value<std::string>(), R"(Choose method of applying bdd limits ("none" | "custom" | "architectureswaps" | "subsetswaps" | "increasing"))")
-			("limit", po::value<std::string>(), "Set a custom limit for max swaps per layer, for increasing it sets the max swaps")
-			("useSubsets", "Use qubit subsets, or consider all available physical qubits at once")
-			("timeout", po::value<std::string>(), "timeout for the execution")
-            ;
-<<<<<<< HEAD
-=======
-    // clang-format on
->>>>>>> 558199f3
-    po::variables_map vm;
-    try {
-        po::store(po::parse_command_line(argc, argv, description), vm);
-        if (vm.count("help")) {
-            std::cout << description;
-            return 0;
-        }
-        po::notify(vm);
-<<<<<<< HEAD
-    } catch (const po::error &e) {
-=======
-    } catch (const po::error& e) {
->>>>>>> 558199f3
-        std::cerr << "[ERROR] " << e.what() << "! Try option '--help' for available commandline options.\n";
-        std::exit(1);
-    }
-
-<<<<<<< HEAD
-
-    const std::string circuit = vm["in"].as<std::string>();
-	qc::QuantumComputation qc{};
-	try {
-		qc.import(circuit);
-	} catch (std::exception const& e) {
-		std::stringstream ss{};
-		ss << "Could not import circuit: " << e.what();
-		std::cerr << ss.str() << std::endl;
-		std::exit(1);
-	}
-    const std::string cm = vm["arch"].as<std::string>();
-	Architecture arch{};
-	try {
-		arch.loadCouplingMap(cm);
-	} catch (std::exception const& e) {
-		std::stringstream ss{};
-		ss << "Could not import coupling map: " << e.what();
-		std::cerr << ss.str() << std::endl;
-		std::exit(1);
-	}
-
-	if (vm.count("calibration")) {
-		const std::string cal = vm["calibration"].as<std::string>();
-		try {
-			arch.loadCalibrationData(cal);
-		} catch (std::exception const& e) {
-			std::stringstream ss{};
-			ss << "Could not import calibration data: " << e.what();
-			std::cerr << ss.str() << std::endl;
-			std::exit(1);
-		}
-	}
-
-	ExactMapper mapper(qc, arch);
-
-    MappingSettings ms{};
-    ms.initialLayoutStrategy = InitialLayoutStrategy::None;
-	if (vm.count("layering")) {
-		std::string layering = vm["layering"].as<std::string>();
-		if (layering == "individual") {
-			ms.layeringStrategy = LayeringStrategy::IndividualGates;
-		} else if (layering == "disjoint") {
-			ms.layeringStrategy = LayeringStrategy::DisjointQubits;
-		} else if (layering == "odd") {
-			ms.layeringStrategy = LayeringStrategy::OddGates;
-		} else if (layering == "triangle") {
-			ms.layeringStrategy = LayeringStrategy::QubitTriangle;
-		} else {
-			ms.layeringStrategy = LayeringStrategy::None;
-		}
-	}
-	if (vm.count("encoding"))
-	{
-		const std::string encoding = vm["encoding"].as<std::string>();
-		if (encoding == "none")
-		{
-			ms.encoding = Encodings::None;
-		}
-		else if (encoding == "commander")
-		{
-			ms.encoding = Encodings::Commander;
-		}
-		else if (encoding == "bimander")
-		{
-			ms.encoding = Encodings::Bimander;
-		}
-		else
-		{
-			ms.encoding = Encodings::None;
-		}
-	}
-	if (vm.count("grouping"))
-	{
-		const std::string grouping = vm["grouping"].as<std::string>();
-		if (grouping == "fixed3")
-		{
-			ms.grouping = Groupings::Fixed3;
-		}
-		else if (grouping == "fixed2")
-		{
-			ms.grouping = Groupings::Fixed2;
-		}
-		else if (grouping == "logarithm")
-		{
-			ms.grouping = Groupings::Logarithm;
-		} else if (grouping == "halves"){
-			ms.grouping = Groupings::Halves;
-		} else {
-			ms.grouping = Groupings::Halves;
-		}
-	}
-	if (vm.count("strategy"))
-	{
-		ms.enableLimits = true;
-		if (vm.count("useBDD")){
-			ms.useBDD = true;
-		}
-		const std::string bddStrat = vm["strategy"].as<std::string>();
-		if (bddStrat == "custom") {
-			ms.strategy = Strategy::Custom;
-			if (vm.count("limit")) {
-				const std::string bdd_limit = vm["limit"].as<std::string>();
-				ms.limit = std::stoi(bdd_limit.c_str());
-			}
-		} else if (bddStrat == "architectureswaps") {
-			ms.strategy = Strategy::ArchitectureSwaps;
-		} else if (bddStrat == "subsetswaps") {
-			ms.strategy = Strategy::SubsetSwaps;
-		} else if (bddStrat == "increasing") {
-			ms.strategy = Strategy::Increasing;
-			if (vm.count("limit")) {
-				const std::string bdd_limit = vm["limit"].as<std::string>();
-				ms.limit = std::stoi(bdd_limit.c_str());
-			}
-		} else {
-			ms.strategy = Strategy::None;
-			ms.enableLimits = false;
-			ms.useBDD = false;
-		}
-		
-	}
-	if (vm.count("timeout")){
-		const std::string timeout = vm["timeout"].as<std::string>();
-		ms.setTimeout(std::stoi(timeout)*1000);
-	}
-	ms.useQubitSubsets = vm.count("useSubsets") > 0;
-    ms.verbose = vm.count("verbose") > 0;
-=======
-    const std::string      circuit = vm["in"].as<std::string>();
-    qc::QuantumComputation qc{};
-    try {
-        qc.import(circuit);
-    } catch (std::exception const& e) {
-        std::stringstream ss{};
-        ss << "Could not import circuit: " << e.what();
-        std::cerr << ss.str() << std::endl;
-        std::exit(1);
-    }
-    const std::string cm = vm["arch"].as<std::string>();
-    Architecture      arch{};
-    try {
-        arch.loadCouplingMap(cm);
-    } catch (std::exception const& e) {
-        std::stringstream ss{};
-        ss << "Could not import coupling map: " << e.what();
-        std::cerr << ss.str() << std::endl;
-        std::exit(1);
-    }
-
-    if (vm.count("calibration")) {
-        const std::string cal = vm["calibration"].as<std::string>();
-        try {
-            arch.loadCalibrationData(cal);
-        } catch (std::exception const& e) {
-            std::stringstream ss{};
-            ss << "Could not import calibration data: " << e.what();
-            std::cerr << ss.str() << std::endl;
-            std::exit(1);
-        }
-    }
-
-    ExactMapper mapper(qc, arch);
-
-    MappingSettings ms{};
-    ms.initialLayoutStrategy = InitialLayoutStrategy::None;
-    if (vm.count("layering")) {
-        std::string layering = vm["layering"].as<std::string>();
-        if (layering == "individual") {
-            ms.layeringStrategy = LayeringStrategy::IndividualGates;
-        } else if (layering == "disjoint") {
-            ms.layeringStrategy = LayeringStrategy::DisjointQubits;
-        } else if (layering == "odd") {
-            ms.layeringStrategy = LayeringStrategy::OddGates;
-        } else if (layering == "triangle") {
-            ms.layeringStrategy = LayeringStrategy::QubitTriangle;
-        } else {
-            ms.layeringStrategy = LayeringStrategy::None;
-        }
-    }
-    if (vm.count("encoding")) {
-        const std::string encoding = vm["encoding"].as<std::string>();
-        if (encoding == "none") {
-            ms.encoding = Encodings::None;
-        } else if (encoding == "commander") {
-            ms.encoding = Encodings::Commander;
-        } else if (encoding == "bimander") {
-            ms.encoding = Encodings::Bimander;
-        } else {
-            ms.encoding = Encodings::None;
-        }
-    }
-    if (vm.count("grouping")) {
-        const std::string grouping = vm["grouping"].as<std::string>();
-        if (grouping == "fixed3") {
-            ms.grouping = Groupings::Fixed3;
-        } else if (grouping == "fixed2") {
-            ms.grouping = Groupings::Fixed2;
-        } else if (grouping == "logarithm") {
-            ms.grouping = Groupings::Logarithm;
-        } else if (grouping == "halves") {
-            ms.grouping = Groupings::Halves;
-        } else {
-            ms.grouping = Groupings::Halves;
-        }
-    }
-    if (vm.count("strategy")) {
-        ms.enableLimits = true;
-        if (vm.count("useBDD")) {
-            ms.useBDD = true;
-        }
-        const std::string bddStrat = vm["strategy"].as<std::string>();
-        if (bddStrat == "custom") {
-            ms.strategy = Strategy::Custom;
-            if (vm.count("limit")) {
-                const std::string bdd_limit = vm["limit"].as<std::string>();
-                ms.limit                    = std::stoi(bdd_limit.c_str());
-            }
-        } else if (bddStrat == "architectureswaps") {
-            ms.strategy = Strategy::ArchitectureSwaps;
-        } else if (bddStrat == "subsetswaps") {
-            ms.strategy = Strategy::SubsetSwaps;
-        } else if (bddStrat == "increasing") {
-            ms.strategy = Strategy::Increasing;
-            if (vm.count("limit")) {
-                const std::string bdd_limit = vm["limit"].as<std::string>();
-                ms.limit                    = std::stoi(bdd_limit.c_str());
-            }
-        } else {
-            ms.strategy     = Strategy::None;
-            ms.enableLimits = false;
-            ms.useBDD       = false;
-        }
-    }
-    if (vm.count("timeout")) {
-        const std::string timeout = vm["timeout"].as<std::string>();
-        ms.setTimeout(std::stoi(timeout) * 1000);
-    }
-    ms.useQubitSubsets = vm.count("useSubsets") > 0;
-    ms.verbose         = vm.count("verbose") > 0;
->>>>>>> 558199f3
-    mapper.map(ms);
-
-    mapper.dumpResult(vm["out"].as<std::string>());
-
-    mapper.printResult(std::cout, vm.count("ps"));
-}
+/*
+ * This file is part of the JKQ QMAP library which is released under the MIT license.
+ * See file README.md or go to https://iic.jku.at/eda/research/ibm_qx_mapping/ for more information.
+ */
+
+#include "exact/ExactMapper.hpp"
+
+#include <boost/program_options.hpp>
+#include <iostream>
+#include <locale>
+
+int main(int argc, char** argv) {
+    namespace po = boost::program_options;
+    po::options_description description("JKQ QMAP exact mapper by https://iic.jku.at/eda/quantum -- Options");
+    // clang-format off
+    description.add_options()
+            ("help,h", "produce help message")
+            ("in", po::value<std::string>()->required(), "File to read from")
+            ("out", po::value<std::string>()->required(), "File to write to")
+            ("arch", po::value<std::string>()->required(), "Architecture to use (points to a file)")
+            ("calibration", po::value<std::string>(), "Calibration to use (points to a file)")
+            ("layering", po::value<std::string>(), R"(Layering strategy ("individual" | "disjoint" | "odd" | "triangle"))")
+            ("ps", "print statistics")
+            ("verbose", "Increase verbosity and output additional information to stderr")
+			("encoding", po::value<std::string>(), R"(Choose encoding for AMO and exactly one ("none" | "commander" | "bimander"))")
+			("grouping", po::value<std::string>(), R"(Choose method of grouping ("fixed2" | "fixed3" | "logarithm" | "halves"))")
+			//("limitswaps", "Enable bdd for limiting swaps per layer")
+			("useBDD", "Choose to use BDDs instead of directly limiting the permutation variables")
+			("strategy", po::value<std::string>(), R"(Choose method of applying bdd limits ("none" | "custom" | "architectureswaps" | "subsetswaps" | "increasing"))")
+			("limit", po::value<std::string>(), "Set a custom limit for max swaps per layer, for increasing it sets the max swaps")
+			("useSubsets", "Use qubit subsets, or consider all available physical qubits at once")
+			("timeout", po::value<std::string>(), "timeout for the execution")
+            ;
+    // clang-format on
+    po::variables_map vm;
+    try {
+        po::store(po::parse_command_line(argc, argv, description), vm);
+        if (vm.count("help")) {
+            std::cout << description;
+            return 0;
+        }
+        po::notify(vm);
+    } catch (const po::error& e) {
+        std::cerr << "[ERROR] " << e.what() << "! Try option '--help' for available commandline options.\n";
+        std::exit(1);
+    }
+
+    const std::string      circuit = vm["in"].as<std::string>();
+    qc::QuantumComputation qc{};
+    try {
+        qc.import(circuit);
+    } catch (std::exception const& e) {
+        std::stringstream ss{};
+        ss << "Could not import circuit: " << e.what();
+        std::cerr << ss.str() << std::endl;
+        std::exit(1);
+    }
+    const std::string cm = vm["arch"].as<std::string>();
+    Architecture      arch{};
+    try {
+        arch.loadCouplingMap(cm);
+    } catch (std::exception const& e) {
+        std::stringstream ss{};
+        ss << "Could not import coupling map: " << e.what();
+        std::cerr << ss.str() << std::endl;
+        std::exit(1);
+    }
+
+    if (vm.count("calibration")) {
+        const std::string cal = vm["calibration"].as<std::string>();
+        try {
+            arch.loadCalibrationData(cal);
+        } catch (std::exception const& e) {
+            std::stringstream ss{};
+            ss << "Could not import calibration data: " << e.what();
+            std::cerr << ss.str() << std::endl;
+            std::exit(1);
+        }
+    }
+
+    ExactMapper mapper(qc, arch);
+
+    MappingSettings ms{};
+    ms.initialLayoutStrategy = InitialLayoutStrategy::None;
+    if (vm.count("layering")) {
+        std::string layering = vm["layering"].as<std::string>();
+        if (layering == "individual") {
+            ms.layeringStrategy = LayeringStrategy::IndividualGates;
+        } else if (layering == "disjoint") {
+            ms.layeringStrategy = LayeringStrategy::DisjointQubits;
+        } else if (layering == "odd") {
+            ms.layeringStrategy = LayeringStrategy::OddGates;
+        } else if (layering == "triangle") {
+            ms.layeringStrategy = LayeringStrategy::QubitTriangle;
+        } else {
+            ms.layeringStrategy = LayeringStrategy::None;
+        }
+    }
+    if (vm.count("encoding")) {
+        const std::string encoding = vm["encoding"].as<std::string>();
+        if (encoding == "none") {
+            ms.encoding = Encodings::None;
+        } else if (encoding == "commander") {
+            ms.encoding = Encodings::Commander;
+        } else if (encoding == "bimander") {
+            ms.encoding = Encodings::Bimander;
+        } else {
+            ms.encoding = Encodings::None;
+        }
+    }
+    if (vm.count("grouping")) {
+        const std::string grouping = vm["grouping"].as<std::string>();
+        if (grouping == "fixed3") {
+            ms.grouping = Groupings::Fixed3;
+        } else if (grouping == "fixed2") {
+            ms.grouping = Groupings::Fixed2;
+        } else if (grouping == "logarithm") {
+            ms.grouping = Groupings::Logarithm;
+        } else if (grouping == "halves") {
+            ms.grouping = Groupings::Halves;
+        } else {
+            ms.grouping = Groupings::Halves;
+        }
+    }
+    if (vm.count("strategy")) {
+        ms.enableLimits = true;
+        if (vm.count("useBDD")) {
+            ms.useBDD = true;
+        }
+        const std::string bddStrat = vm["strategy"].as<std::string>();
+        if (bddStrat == "custom") {
+            ms.strategy = Strategy::Custom;
+            if (vm.count("limit")) {
+                const std::string bdd_limit = vm["limit"].as<std::string>();
+                ms.limit                    = std::stoi(bdd_limit.c_str());
+            }
+        } else if (bddStrat == "architectureswaps") {
+            ms.strategy = Strategy::ArchitectureSwaps;
+        } else if (bddStrat == "subsetswaps") {
+            ms.strategy = Strategy::SubsetSwaps;
+        } else if (bddStrat == "increasing") {
+            ms.strategy = Strategy::Increasing;
+            if (vm.count("limit")) {
+                const std::string bdd_limit = vm["limit"].as<std::string>();
+                ms.limit                    = std::stoi(bdd_limit.c_str());
+            }
+        } else {
+            ms.strategy     = Strategy::None;
+            ms.enableLimits = false;
+            ms.useBDD       = false;
+        }
+    }
+    if (vm.count("timeout")) {
+        const std::string timeout = vm["timeout"].as<std::string>();
+        ms.setTimeout(std::stoi(timeout) * 1000);
+    }
+    ms.useQubitSubsets = vm.count("useSubsets") > 0;
+    ms.verbose         = vm.count("verbose") > 0;
+    mapper.map(ms);
+
+    mapper.dumpResult(vm["out"].as<std::string>());
+
+    mapper.printResult(std::cout, vm.count("ps"));
+}