/*
 * This file is part of the JKQ QMAP library which is released under the MIT license.
 * See file README.md or go to https://iic.jku.at/eda/research/ibm_qx_mapping/ for more information.
 */

#ifndef EXACT_MAPPER_hpp
#define EXACT_MAPPER_hpp

<<<<<<< HEAD
#include <iostream>
#include <vector>
#include <algorithm>
#include <utility>
=======
#include "Encodings.hpp"
#include "Mapper.hpp"

#include <algorithm>
#include <bitset>
#include <chrono>
#include <cmath>
>>>>>>> 558199f3
#include <functional>
#include <chrono>
#include <set>
#include <unordered_set>
#include <bitset>
#include <cmath>
#include <z3++.h>

#include "Mapper.hpp"
#include "Encodings.hpp"

using namespace z3;
using matrix = std::vector<expr_vector>;

/// Main structure representing the circuit and mapping functionality
class ExactMapper : public Mapper{
	using Mapper::Mapper;

protected:
<<<<<<< HEAD
	// inputs
	std::vector<unsigned long> reducedLayerIndices{};
	std::vector<std::vector<std::pair<unsigned short, unsigned short>>> mappingSwaps{};
	void coreMappingRoutine(const std::set<unsigned short>& qubitChoice, const CouplingMap& rcm, MappingResults& choiceResults, std::vector<std::vector<std::pair<unsigned short, unsigned short>>>& swaps, long unsigned int limit, unsigned int timeout);
	void initResults() override;
=======
    // inputs
    std::vector<unsigned long>                                          reducedLayerIndices{};
    std::vector<std::vector<std::pair<unsigned short, unsigned short>>> mappingSwaps{};
    void                                                                coreMappingRoutine(const std::set<unsigned short>& qubitChoice, const CouplingMap& rcm, MappingResults& choiceResults, std::vector<std::vector<std::pair<unsigned short, unsigned short>>>& swaps, long unsigned int limit, unsigned int timeout);
    void                                                                initResults() override;
>>>>>>> 558199f3

public:
	void map(const MappingSettings& settings) override;
};

#endif /* EXACT_MAPPER_hpp */<|MERGE_RESOLUTION|>--- conflicted
+++ resolved
@@ -6,12 +6,6 @@
 #ifndef EXACT_MAPPER_hpp
 #define EXACT_MAPPER_hpp
 
-<<<<<<< HEAD
-#include <iostream>
-#include <vector>
-#include <algorithm>
-#include <utility>
-=======
 #include "Encodings.hpp"
 #include "Mapper.hpp"
 
@@ -19,7 +13,6 @@
 #include <bitset>
 #include <chrono>
 #include <cmath>
->>>>>>> 558199f3
 #include <functional>
 #include <chrono>
 #include <set>
@@ -39,19 +32,11 @@
 	using Mapper::Mapper;
 
 protected:
-<<<<<<< HEAD
-	// inputs
-	std::vector<unsigned long> reducedLayerIndices{};
-	std::vector<std::vector<std::pair<unsigned short, unsigned short>>> mappingSwaps{};
-	void coreMappingRoutine(const std::set<unsigned short>& qubitChoice, const CouplingMap& rcm, MappingResults& choiceResults, std::vector<std::vector<std::pair<unsigned short, unsigned short>>>& swaps, long unsigned int limit, unsigned int timeout);
-	void initResults() override;
-=======
     // inputs
     std::vector<unsigned long>                                          reducedLayerIndices{};
     std::vector<std::vector<std::pair<unsigned short, unsigned short>>> mappingSwaps{};
     void                                                                coreMappingRoutine(const std::set<unsigned short>& qubitChoice, const CouplingMap& rcm, MappingResults& choiceResults, std::vector<std::vector<std::pair<unsigned short, unsigned short>>>& swaps, long unsigned int limit, unsigned int timeout);
     void                                                                initResults() override;
->>>>>>> 558199f3
 
 public:
 	void map(const MappingSettings& settings) override;
