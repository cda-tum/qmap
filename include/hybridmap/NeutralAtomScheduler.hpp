//
// This file is part of the MQT QMAP library released under the MIT license.
// See README.md or go to https://github.com/cda-tum/qmap for more information.
//

#pragma once

#include "Definitions.hpp"
#include "hybridmap/NeutralAtomArchitecture.hpp"
#include "hybridmap/NeutralAtomDefinitions.hpp"
#include "ir/QuantumComputation.hpp"

#include <cstdint>
#include <deque>
#include <fstream>
#include <map>
#include <sstream>
#include <string>
#include <unordered_map>
#include <utility>
#include <vector>

namespace na {
/**
 * @brief Struct to store the results of the scheduler
 */
struct SchedulerResults {
  qc::fp totalExecutionTime;
  qc::fp totalIdleTime;
  qc::fp totalGateFidelities;
  qc::fp totalFidelities;
  uint32_t nCZs = 0;

  SchedulerResults(qc::fp executionTime, qc::fp idleTime, qc::fp gateFidelities,
                   qc::fp fidelities, uint32_t cZs)
      : totalExecutionTime(executionTime), totalIdleTime(idleTime),
        totalGateFidelities(gateFidelities), totalFidelities(fidelities),
        nCZs(cZs) {}

  [[nodiscard]] std::string toString() const {
    std::stringstream ss;
    ss << "Total execution time: " << totalExecutionTime;
    ss << "\nTotal idle time: " << totalIdleTime
       << "\nTotal fidelities: " << totalFidelities;
    return ss.str();
  }
  [[nodiscard]] std::string toCsv() const {
    std::stringstream ss;
    ss << totalExecutionTime << ", " << totalIdleTime << "," << totalFidelities;
    return ss.str();
  }

  [[maybe_unused]] [[nodiscard]] std::unordered_map<std::string, qc::fp>
  toMap() const {
    std::unordered_map<std::string, qc::fp> result;
    result["totalExecutionTime"] = totalExecutionTime;
    result["totalIdleTime"] = totalIdleTime;
    result["totalGateFidelities"] = totalGateFidelities;
    result["totalFidelities"] = totalFidelities;
    result["nCZs"] = nCZs;
    return result;
  }
};

/**
 * @brief Class to schedule a quantum circuit on a neutral atom architecture
 * @details For each gate/operation in the input circuit, the scheduler checks
 * the earliest possible time slot for execution. If the gate is a multi qubit
 * gate, also the blocking of other qubits is taken into consideration. The
 * execution times are read from the neutral atom architecture.
 */
class NeutralAtomScheduler {
protected:
<<<<<<< HEAD
  const NeutralAtomArchitecture* arch = nullptr;
  std::string                    animationCsv;
  std::string                    animationArchitectureCsv;

public:
  // Constructor
  NeutralAtomScheduler() = default;
=======
  const NeutralAtomArchitecture& arch;
  std::string animationCsv;
  std::string animationArchitectureCsv;

public:
  // Constructor
  NeutralAtomScheduler() = delete;
  NeutralAtomScheduler(const NeutralAtomScheduler&) = delete;
  NeutralAtomScheduler(NeutralAtomScheduler&&) = delete;
>>>>>>> 3340f6fc
  explicit NeutralAtomScheduler(const NeutralAtomArchitecture& architecture)
      : arch(&architecture) {}

  /**
   * @brief Schedules the given quantum circuit on the neutral atom architecture
   * @details For each gate/operation in the input circuit, the scheduler checks
   * the earliest possible time slot for execution. If the gate is a multi qubit
   * gate, also the blocking of other qubits is taken into consideration. The
   * execution times are read from the neutral atom architecture.
   * @param qc Quantum circuit to schedule
   * @param verbose If true, prints additional information
   * @return SchedulerResults
   */
  SchedulerResults schedule(const qc::QuantumComputation& qc,
                            const std::map<HwQubit, HwQubit>& initHwPos,
                            bool verbose, bool createAnimationCsv = false,
                            qc::fp shuttlingSpeedFactor = 1.0);

  std::string getAnimationCsv() { return animationCsv; }
  void saveAnimationCsv(const std::string& filename) {
    // save animation
    std::ofstream file(filename);
    file << animationCsv;
    file.close();
    // save architecture
    auto filenameWithoutExtension =
        filename.substr(0, filename.find_last_of('.'));
    file.open(filenameWithoutExtension + "_architecture.csv");
    file << animationArchitectureCsv;
    file.close();
  }

  // Helper Print functions
  static void printSchedulerResults(std::vector<qc::fp>& totalExecutionTimes,
                                    qc::fp totalIdleTime,
                                    qc::fp totalGateFidelities,
                                    qc::fp totalFidelities, uint32_t nCZs);
  static void printTotalExecutionTimes(
      std::vector<qc::fp>& totalExecutionTimes,
      std::vector<std::deque<std::pair<qc::fp, qc::fp>>>& blockedQubitsTimes);
};

} // namespace na<|MERGE_RESOLUTION|>--- conflicted
+++ resolved
@@ -71,25 +71,13 @@
  */
 class NeutralAtomScheduler {
 protected:
-<<<<<<< HEAD
   const NeutralAtomArchitecture* arch = nullptr;
-  std::string                    animationCsv;
-  std::string                    animationArchitectureCsv;
-
-public:
-  // Constructor
-  NeutralAtomScheduler() = default;
-=======
-  const NeutralAtomArchitecture& arch;
   std::string animationCsv;
   std::string animationArchitectureCsv;
 
 public:
   // Constructor
-  NeutralAtomScheduler() = delete;
-  NeutralAtomScheduler(const NeutralAtomScheduler&) = delete;
-  NeutralAtomScheduler(NeutralAtomScheduler&&) = delete;
->>>>>>> 3340f6fc
+  NeutralAtomScheduler() = default;
   explicit NeutralAtomScheduler(const NeutralAtomArchitecture& architecture)
       : arch(&architecture) {}
 
