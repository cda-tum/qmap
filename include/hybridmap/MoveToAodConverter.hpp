//
// This file is part of the MQT QMAP library released under the MIT license.
// See README.md or go to https://github.com/cda-tum/qmap for more information.
//

#pragma once

#include "Definitions.hpp"
#include "hybridmap/NeutralAtomArchitecture.hpp"
#include "hybridmap/NeutralAtomDefinitions.hpp"
#include "hybridmap/NeutralAtomUtils.hpp"
#include "ir/QuantumComputation.hpp"
#include "ir/operations/AodOperation.hpp"
#include "ir/operations/OpType.hpp"
#include "na/NADefinitions.hpp"

#include <cstdint>
#include <memory>
#include <utility>
#include <vector>

namespace na {
// Possible types two Move combination can be combined to
enum class ActivationMergeType : uint8_t { Impossible, Trivial, Merge, Append };
// Used to indicate how AodOperations can be merged
using MergeTypeXY = std::pair<ActivationMergeType, ActivationMergeType>;

/**
 * @brief Class to convert abstract move operations to AOD movements on a
 * neutral atom architecture
 * @details The scheduler takes a quantum circuit containing abstract move
 * operations and tries to merge them into parallel AO movements. It also
 * manages the small offset movements required while loading or unloading of
 * AODs.
 */
class MoveToAodConverter {
protected:
  /**
   * @brief Struct to store information about specific AOD activations.
   * @details It contains:
   * - the offset moves in x and y direction
   * - the actual moves
   */
  struct AodActivationHelper {
    /**
     * @brief Describes a single AOD movement in either x or y direction
     * @details It contains:
     * - the initial position of the AOD
     * - the delta of the AOD movement
     * - the size of the offset of the AOD movement
     */
    struct AodMove {
      // start of the move
      uint32_t init;
      // need offset move to avoid crossing
      int32_t offset;
      // delta of the actual move
      qc::fp delta;

      AodMove() = default;

      AodMove(uint32_t initMove, qc::fp deltaMove, int32_t offsetMove)
          : init(initMove), offset(offsetMove), delta(deltaMove) {}
    };
    /**
     * @brief Manages the activation of an atom using an AOD.
     * @details The same struct is used also to deactivate the AOD, just
     * reversed.
     */
    struct AodActivation {
      // first: x, second: delta x, third: offset x
      std::vector<std::shared_ptr<AodMove>> activateXs;
      std::vector<std::shared_ptr<AodMove>> activateYs;
      std::vector<AtomMove> moves;

      AodActivation(const AodMove& activateX, const AodMove& activateY,
                    const AtomMove& move)
          : moves({move}) {
        activateXs.emplace_back(std::make_unique<AodMove>(activateX));
        activateYs.emplace_back(std::make_unique<AodMove>(activateY));
      }
      AodActivation(const Dimension dim, const AodMove& activate,
                    const AtomMove& move)
          : moves({move}) {
        if (dim == Dimension::X) {
          activateXs.emplace_back(std::make_unique<AodMove>(activate));
        } else {
          activateYs.emplace_back(std::make_unique<AodMove>(activate));
        }
      }

      [[nodiscard]] std::vector<std::shared_ptr<AodMove>>
      getActivates(Dimension dim) const {
        if (dim == Dimension::X) {
          return activateXs;
        }
        return activateYs;
      }
    };

    // AODScheduler
    // NeutralAtomArchitecture to call necessary hardware information
<<<<<<< HEAD
    const NeutralAtomArchitecture* arch;
    std::vector<AodActivation>     allActivations;
=======
    const NeutralAtomArchitecture& arch;
    std::vector<AodActivation> allActivations;
>>>>>>> 3340f6fc
    // Differentiate between loading and unloading
    qc::OpType type;

    // Constructor
    AodActivationHelper() = delete;
    AodActivationHelper(const AodActivationHelper&) = delete;
    AodActivationHelper(AodActivationHelper&&) = delete;
    AodActivationHelper(const NeutralAtomArchitecture& architecture,
<<<<<<< HEAD
                        qc::OpType                     opType)
        : arch(&architecture), type(opType) {}
=======
                        qc::OpType opType)
        : arch(architecture), type(opType) {}
>>>>>>> 3340f6fc

    // Methods

    /**
     * @brief Returns all AOD moves in the given dimension/direction which start
     * at the given initial position
     * @param dim The dimension/direction to check
     * @param init The initial position to check
     * @return A vector of AOD moves
     */
    [[nodiscard]] std::vector<std::shared_ptr<AodMove>>
    getAodMovesFromInit(Dimension dim, uint32_t init) const;

    // Activation management
    /**
     * @brief Adds the move to the current activations
     * @details The move is merged into the current activations depending on the
     * given merge types
     * @param merge The merge types in x and y direction
     * @param origin The origin of the move
     * @param move The move to add
     * @param v The move vector of the move
     */
    void
    addActivation(std::pair<ActivationMergeType, ActivationMergeType> merge,
                  const Point& origin, const AtomMove& move, MoveVector v);
    /**
     * @brief Merges the given activation into the current activations
     * @param dim The dimension/direction of the activation
     * @param activationDim The activation to merge in the given
     * dimension/direction
     * @param activationOtherDim The activation to merge/add in the other
     * dimension/direction
     */
    void mergeActivationDim(Dimension dim, const AodActivation& activationDim,
                            const AodActivation& activationOtherDim);
    /**
     * @brief Orders the aod offset moves such that they will not cross each
     * other
     * @param aodMoves The aod offset moves to order
     * @param sign The direction of the offset moves (right/left or down/up)
     */
    static void reAssignOffsets(std::vector<std::shared_ptr<AodMove>>& aodMoves,
                                int32_t sign);

    /**
     * @brief Returns the maximum offset in the given dimension/direction from
     * the given initial position
     * @param dim The dimension/direction to check
     * @param init The initial position to check
     * @param sign The direction of the offset moves (right/left or down/up)
     * @return The maximum offset
     */
    [[nodiscard]] uint32_t getMaxOffsetAtInit(Dimension dim, uint32_t init,
                                              int32_t sign) const;

    /**
     * @brief Checks if there is still space at the given initial position and
     * the given direction
     * @param dim The dimension/direction to check
     * @param init The initial position to check
     * @param sign The direction of the offset moves (right/left or down/up)
     * @return True if there is still space, false otherwise
     */
    [[nodiscard]] bool checkIntermediateSpaceAtInit(Dimension dim,
                                                    uint32_t init,
                                                    int32_t sign) const;

    // Convert activation to AOD operations
    /**
     * @brief Converts activation into AOD operation (activate, move,
     * deactivate)
     * @param activation The activation to convert
     * @param arch The neutral atom architecture to call necessary hardware
     * information
     * @param type The type of the activation (loading or unloading)
     * @return The activation as AOD operation
     */
    [[nodiscard]] std::pair<AodOperation, AodOperation>
    getAodOperation(const AodActivation& activation) const;
    /**
     * @brief Converts all activations into AOD operations
     * @return All activations of the AOD activation helper as AOD operations
     */
    [[nodiscard]] std::vector<AodOperation> getAodOperations() const;
  };

  [[nodiscard]] static std::pair<ActivationMergeType, ActivationMergeType>
  canAddActivation(const AodActivationHelper& activationHelper,
                   const AodActivationHelper& deactivationHelper,
                   const Point& origin, const MoveVector& v, const Point& final,
                   const MoveVector& vReverse, Dimension dim);

  /**
   * @brief Move operations within a move group can be executed in parallel
   * @details A move group contains:
   * - the moves that can be executed in parallel
   * - the AOD operations to load, shuttle and unload the atoms
   * - the qubits that are used by the gates in the move group
   */
  struct MoveGroup {
    // the moves and the index they appear in the original quantum circuit (to
    // insert them back later)
    std::vector<std::pair<AtomMove, uint32_t>> moves;
    std::vector<AodOperation> processedOpsInit;
    std::vector<AodOperation> processedOpsFinal;
    AodOperation processedOpShuttle;
    std::vector<CoordIndex> qubitsUsedByGates;

    // Constructor
    explicit MoveGroup() = default;

    // Methods
    /**
     * @brief Checks if the given move can be added to the move group
     * @param move Move to check
     * @return True if the move can be added, false otherwise
     */
    bool canAdd(const AtomMove& move, const NeutralAtomArchitecture& archArg);
    /**
     * @brief Adds the given move to the move group
     * @param move Move to add
     * @param idx Index of the move in the original quantum circuit
     */
    void add(const AtomMove& move, uint32_t idx);
    /**
     * @brief Returns the circuit index of the first move in the move group
     * @return Circuit index of the first move in the move group
     */
    [[nodiscard]] uint32_t getFirstIdx() const { return moves.front().second; }
    /**
     * @brief Checks if the two moves can be executed in parallel
     * @param v1 The first move
     * @param v2 The second move
     * @return True if the moves can be executed in parallel, false otherwise
     */
    static bool parallelCheck(const MoveVector& v1, const MoveVector& v2);

    /**
     * @brief Helper function to create the actual shuttling operation between
     * the loading at the initial position and the unloading at the final
     * position
     * @param opsInit Loading operations
     * @param opsFinal Unloading operations
     * @return The shuttling operation between the loading and unloading
     * operations
     */
    static AodOperation
    connectAodOperations(const std::vector<AodOperation>& opsInit,
                         const std::vector<AodOperation>& opsFinal);
  };

  const NeutralAtomArchitecture& arch;
  qc::QuantumComputation qcScheduled;
  std::vector<MoveGroup> moveGroups;

  /**
   * @brief Assigns move operations into groups that can be executed in parallel
   * @param qc Quantum circuit to schedule
   */
  void initMoveGroups(qc::QuantumComputation& qc);
  /**
   * @brief Converts the move groups into the actual AOD operations
   * @details For this the following steps are performed:
   * - ActivationHelper to manage the loading
   * - ActivationHelper to manage the unloading
   * If not the whole move group can be executed in parallel, a new move group
   * is created for the remaining moves.
   */
  void processMoveGroups();

public:
  MoveToAodConverter() = delete;
  MoveToAodConverter(const MoveToAodConverter&) = delete;
  MoveToAodConverter(MoveToAodConverter&&) = delete;
  explicit MoveToAodConverter(const NeutralAtomArchitecture& archArg)
      : arch(archArg), qcScheduled(arch.getNpositions()) {}

  /**
   * @brief Schedules the given quantum circuit using AODs
   * @param qc Quantum circuit to schedule
   * @return Scheduled quantum circuit, containing AOD operations
   */
  qc::QuantumComputation schedule(qc::QuantumComputation& qc);

  /**
   * @brief Returns the number of move groups
   * @return Number of move groups
   */
  [[nodiscard]] auto getNMoveGroups() const { return moveGroups.size(); }
};

} // namespace na<|MERGE_RESOLUTION|>--- conflicted
+++ resolved
@@ -100,13 +100,8 @@
 
     // AODScheduler
     // NeutralAtomArchitecture to call necessary hardware information
-<<<<<<< HEAD
     const NeutralAtomArchitecture* arch;
-    std::vector<AodActivation>     allActivations;
-=======
-    const NeutralAtomArchitecture& arch;
     std::vector<AodActivation> allActivations;
->>>>>>> 3340f6fc
     // Differentiate between loading and unloading
     qc::OpType type;
 
@@ -115,13 +110,8 @@
     AodActivationHelper(const AodActivationHelper&) = delete;
     AodActivationHelper(AodActivationHelper&&) = delete;
     AodActivationHelper(const NeutralAtomArchitecture& architecture,
-<<<<<<< HEAD
-                        qc::OpType                     opType)
+                        qc::OpType opType)
         : arch(&architecture), type(opType) {}
-=======
-                        qc::OpType opType)
-        : arch(architecture), type(opType) {}
->>>>>>> 3340f6fc
 
     // Methods
 
