--- conflicted
+++ resolved
@@ -35,19 +35,11 @@
  */
 class HardwareQubits {
 protected:
-<<<<<<< HEAD
   const NeutralAtomArchitecture* arch = nullptr;
-  qc::Permutation                hwToCoordIdx;
-  SymmetricMatrix<SwapDistance>  swapDistances;
-  std::map<HwQubit, HwQubits>    nearbyQubits;
-  qc::Permutation                initialHwPos;
-=======
-  const NeutralAtomArchitecture* arch;
   qc::Permutation hwToCoordIdx;
   SymmetricMatrix<SwapDistance> swapDistances;
   std::map<HwQubit, HwQubits> nearbyQubits;
   qc::Permutation initialHwPos;
->>>>>>> 3340f6fc
 
   /**
    * @brief Initializes the swap distances between the hardware qubits for the
