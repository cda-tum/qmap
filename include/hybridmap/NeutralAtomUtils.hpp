--- conflicted
+++ resolved
@@ -38,33 +38,22 @@
     }
   }
 
-<<<<<<< HEAD
-  SymmetricMatrix(uint32_t size, qc::fp value) : size(size) {
-=======
-  SymmetricMatrix(const uint32_t size, const fp value) : size(size) {
->>>>>>> 0d6527c9
+  SymmetricMatrix(const uint32_t size, const qc::fp value) : size(size) {
     data.resize(size);
     for (uint32_t i = 0; i < size; ++i) {
       data[i].resize(i + 1, value);
     }
   }
 
-<<<<<<< HEAD
-  qc::fp& operator()(uint32_t row, uint32_t col) {
-=======
-  [[nodiscard]] fp& operator()(const uint32_t row, const uint32_t col) {
->>>>>>> 0d6527c9
+  [[nodiscard]] qc::fp& operator()(const uint32_t row, const uint32_t col) {
     if (row < col) {
       return data[col][row];
     }
     return data[row][col];
   }
 
-<<<<<<< HEAD
-  [[nodiscard]] qc::fp operator()(uint32_t row, uint32_t col) const {
-=======
-  [[nodiscard]] fp operator()(const uint32_t row, const uint32_t col) const {
->>>>>>> 0d6527c9
+  [[nodiscard]] qc::fp operator()(const uint32_t row,
+                                  const uint32_t col) const {
     if (row < col) {
       return data[col][row];
     }
