//
// This file is part of the MQT QMAP library released under the MIT license.
// See README.md or go to https://github.com/cda-tum/qmap for more information.
//

#pragma once

#include "configuration/AvailableArchitecture.hpp"
#include "nlohmann/json.hpp"
#include "utils.hpp"

#include <fstream>
#include <functional>
#include <iostream>
#include <map>
#include <regex>
#include <unordered_map>
#include <vector>

constexpr std::uint8_t GATES_OF_BIDIRECTIONAL_SWAP  = 3U;
constexpr std::uint8_t GATES_OF_UNIDIRECTIONAL_SWAP = 7U;
constexpr std::uint8_t GATES_OF_DIRECTION_REVERSE   = 4U;
constexpr std::uint8_t GATES_OF_TELEPORTATION       = 7U;

<<<<<<< HEAD
constexpr int COST_SINGLE_QUBIT_GATE   = 1;
constexpr int COST_CNOT_GATE           = 10;
constexpr int COST_MEASUREMENT         = 10;
constexpr int COST_UNIDIRECTIONAL_SWAP = 3 * COST_CNOT_GATE + 4 * COST_SINGLE_QUBIT_GATE;
constexpr int COST_BIDIRECTIONAL_SWAP  = 3 * COST_CNOT_GATE;
constexpr int COST_TELEPORTATION       = 2 * COST_CNOT_GATE + COST_MEASUREMENT + 4 * COST_SINGLE_QUBIT_GATE;
constexpr int COST_DIRECTION_REVERSE   = 4 * COST_SINGLE_QUBIT_GATE;
=======
constexpr int COST_SINGLE_QUBIT_GATE = 1;
constexpr int COST_CNOT_GATE         = 10;
constexpr int COST_MEASUREMENT       = 10;
constexpr int COST_UNIDIRECTIONAL_SWAP =
    3 * COST_CNOT_GATE + 4 * COST_SINGLE_QUBIT_GATE;
constexpr int COST_BIDIRECTIONAL_SWAP = 3 * COST_CNOT_GATE;
constexpr int COST_TELEPORTATION =
    2 * COST_CNOT_GATE + COST_MEASUREMENT + 4 * COST_SINGLE_QUBIT_GATE;
constexpr int COST_DIRECTION_REVERSE = 4 * COST_SINGLE_QUBIT_GATE;
>>>>>>> c2b9f8fe

class Architecture {
  static constexpr bool VERBOSE = false;

public:
  class Properties {
  protected:
    template <class KeyType, class ValueType> class Property {
    public:
<<<<<<< HEAD
        Properties() = default;

        [[nodiscard]] std::string getName() const {
            return name;
        }
        void setName(const std::string& propertiesName) {
            name = propertiesName;
        }

        [[nodiscard]] std::uint16_t getNqubits() const {
            return nq;
        }
        void setNqubits(std::uint16_t nqs) {
            nq = nqs;
        }

        Property<std::uint16_t, Property<qc::OpType, double>>                          singleQubitErrorRate{};
        Property<std::uint16_t, Property<std::uint16_t, Property<qc::OpType, double>>> twoQubitErrorRate{};
        Property<std::uint16_t, double>                                                readoutErrorRate{};
        Property<std::uint16_t, double>                                                t1Time{};
        Property<std::uint16_t, double>                                                t2Time{};
        Property<std::uint16_t, double>                                                qubitFrequency{};
        Property<std::uint16_t, std::string>                                           calibrationDate{};

        // convenience functions
        void setSingleQubitErrorRate(std::uint16_t qubit, const std::string& operation, double errorRate) {
            singleQubitErrorRate.get(qubit).set(qc::opTypeFromString(operation), errorRate);
        }
        [[nodiscard]] double getSingleQubitErrorRate(std::uint16_t qubit, const std::string& operation) const {
            return singleQubitErrorRate.get(qubit).get(qc::opTypeFromString(operation));
        }
        [[nodiscard]] double getAverageSingleQubitErrorRate(const std::uint16_t qubit) const {
            double avgErrorRate = 0.0;
            for (const auto& [opType, error]: singleQubitErrorRate.get(qubit).get()) {
                avgErrorRate += error;
            }
            return avgErrorRate / static_cast<double>(singleQubitErrorRate.get(qubit).get().size());
        }

        void setTwoQubitErrorRate(std::uint16_t qubit1, std::uint16_t qubit2, double errorRate, const std::string& operation = "cx") {
            twoQubitErrorRate.get(qubit1).get(qubit2).set(qc::opTypeFromString(operation), errorRate);
        }
        [[nodiscard]] double getTwoQubitErrorRate(std::uint16_t qubit1, std::uint16_t qubit2, const std::string& operation = "cx") const {
            return twoQubitErrorRate.get(qubit1).get(qubit2).get(qc::opTypeFromString(operation));
        }
        [[nodiscard]] bool twoQubitErrorRateAvailable(std::uint16_t qubit1, std::uint16_t qubit2, const std::string& operation = "cx") const {
            return twoQubitErrorRate.available(qubit1) && twoQubitErrorRate.get(qubit1).available(qubit2) && twoQubitErrorRate.get(qubit1).get(qubit2).available(qc::opTypeFromString(operation));
        }

        void clear() {
            singleQubitErrorRate.clear();
            twoQubitErrorRate.clear();
            readoutErrorRate.clear();
            t1Time.clear();
            t2Time.clear();
            qubitFrequency.clear();
            calibrationDate.clear();
        }

        [[nodiscard]] bool empty() const {
            return singleQubitErrorRate.empty() &&
                   twoQubitErrorRate.empty() &&
                   readoutErrorRate.empty() &&
                   t1Time.empty() &&
                   t2Time.empty() &&
                   qubitFrequency.empty() &&
                   calibrationDate.empty();
        }

        [[nodiscard]] nlohmann::json json() const {
            nlohmann::json json;
            if (empty()) {
                return json;
            }

            json["name"]   = name;
            json["qubits"] = {};
            for (std::uint16_t i = 0U; i < nq; ++i) {
                auto& qubitProperties = json["qubits"][std::to_string(i)];

                if (singleQubitErrorRate.available(i)) {
                    auto& singleQubitErrorRates = qubitProperties["single_qubit_error_rate"];
                    for (const auto& [operation, error]: singleQubitErrorRate.get(i).get()) {
                        singleQubitErrorRates[qc::toString(operation)] = error;
                    }
                }

                if (t1Time.available(i)) {
                    qubitProperties["t1_time"] = t1Time.get(i);
                }
                if (t2Time.available(i)) {
                    qubitProperties["t2_time"] = t2Time.get(i);
                }
                if (qubitFrequency.available(i)) {
                    qubitProperties["frequency"] = qubitFrequency.get(i);
                }
                if (calibrationDate.available(i)) {
                    qubitProperties["calibration_date"] = calibrationDate.get(i);
                }
                if (readoutErrorRate.available(i)) {
                    qubitProperties["readout_error_rate"] = readoutErrorRate.get(i);
                }

                if (twoQubitErrorRate.available(i)) {
                    auto& twoQubitErrorRates = qubitProperties["two_qubit_error_rate"];
                    for (const auto& [qubit2, errorRates]: twoQubitErrorRate.get(i).get()) {
                        const std::string pair   = '(' + std::to_string(i) + ',' + std::to_string(qubit2) + ')';
                        auto&             qubits = twoQubitErrorRates[pair];
                        for (const auto& [operation, error]: errorRates.get()) {
                            qubits[qc::toString(operation)] = error;
                        }
                    }
                }
            }

            return json;
        }
        [[nodiscard]] std::string toString() const {
            return json().dump(2);
        }

    protected:
        std::string   name{};
        std::uint16_t nq{};
    };

    void loadCouplingMap(std::istream& is);
    void loadCouplingMap(std::istream&& is);
    void loadCouplingMap(const std::string& filename);
    void loadCouplingMap(std::uint16_t nQ, const CouplingMap& cm);
    void loadCouplingMap(AvailableArchitecture architecture);
    void loadProperties(std::istream& is);
    void loadProperties(std::istream&& is);
    void loadProperties(const std::string& filename);
    void loadProperties(const Properties& properties);

    Architecture() = default;
    explicit Architecture(const std::string& cm_filename) {
        loadCouplingMap(cm_filename);
=======
      Property() = default;

      [[nodiscard]] auto&       get(const KeyType& key) { return props[key]; }
      [[nodiscard]] const auto& get(const KeyType& key) const {
        return props.at(key);
      }
      [[nodiscard]] const auto& get() const { return props; }
      void set(const KeyType& key, const ValueType& value) {
        props[key] = value;
      }
      [[nodiscard]] bool available(const KeyType& key) const {
        return props.find(key) != props.end();
      }
      void               clear() { props.clear(); }
      [[nodiscard]] bool empty() const { return props.empty(); }

    protected:
      std::map<KeyType, ValueType> props{};
    };

  public:
    Properties() = default;

    [[nodiscard]] std::string getName() const { return name; }
    void setName(const std::string& propertiesName) { name = propertiesName; }

    [[nodiscard]] std::uint16_t getNqubits() const { return nq; }
    void                        setNqubits(std::uint16_t nqs) { nq = nqs; }

    Property<std::uint16_t, Property<qc::OpType, double>>
        singleQubitErrorRate{};
    Property<std::uint16_t,
             Property<std::uint16_t, Property<qc::OpType, double>>>
                                         twoQubitErrorRate{};
    Property<std::uint16_t, double>      readoutErrorRate{};
    Property<std::uint16_t, double>      t1Time{};
    Property<std::uint16_t, double>      t2Time{};
    Property<std::uint16_t, double>      qubitFrequency{};
    Property<std::uint16_t, std::string> calibrationDate{};

    // convenience functions
    void setSingleQubitErrorRate(std::uint16_t      qubit,
                                 const std::string& operation,
                                 double             errorRate) {
      singleQubitErrorRate.get(qubit).set(qc::opTypeFromString(operation),
                                          errorRate);
>>>>>>> c2b9f8fe
    }
    [[nodiscard]] double
    getSingleQubitErrorRate(std::uint16_t      qubit,
                            const std::string& operation) const {
      return singleQubitErrorRate.get(qubit).get(
          qc::opTypeFromString(operation));
    }
<<<<<<< HEAD

    Architecture(std::uint16_t nQ, const CouplingMap& couplingMap);
    Architecture(std::uint16_t nQ, const CouplingMap& couplingMap, const Properties& properties);

    Architecture(std::initializer_list<double> singleFidelities, std::initializer_list<std::initializer_list<double>> twoFidelities, std::initializer_list<double> readoutFidelities);

    [[nodiscard]] std::uint16_t getNqubits() const {
        return nqubits;
    }
    void setNqubits(std::uint16_t nQ) {
        nqubits = nQ;
=======
    [[nodiscard]] double
    getAverageSingleQubitErrorRate(const std::uint16_t qubit) const {
      double avgErrorRate = 0.0;
      for (const auto& [opType, error] :
           singleQubitErrorRate.get(qubit).get()) {
        avgErrorRate += error;
      }
      return avgErrorRate /
             static_cast<double>(singleQubitErrorRate.get(qubit).get().size());
>>>>>>> c2b9f8fe
    }

    void setTwoQubitErrorRate(std::uint16_t qubit1, std::uint16_t qubit2,
                              double             errorRate,
                              const std::string& operation = "cx") {
      twoQubitErrorRate.get(qubit1).get(qubit2).set(
          qc::opTypeFromString(operation), errorRate);
    }
    [[nodiscard]] double
    getTwoQubitErrorRate(std::uint16_t qubit1, std::uint16_t qubit2,
                         const std::string& operation = "cx") const {
      return twoQubitErrorRate.get(qubit1).get(qubit2).get(
          qc::opTypeFromString(operation));
    }
    [[nodiscard]] bool
    twoQubitErrorRateAvailable(std::uint16_t qubit1, std::uint16_t qubit2,
                               const std::string& operation = "cx") const {
      return twoQubitErrorRate.available(qubit1) &&
             twoQubitErrorRate.get(qubit1).available(qubit2) &&
             twoQubitErrorRate.get(qubit1).get(qubit2).available(
                 qc::opTypeFromString(operation));
    }

<<<<<<< HEAD
    CouplingMap& getCurrentTeleportations() {
        return current_teleportations;
    }
    std::vector<std::pair<std::int16_t, std::int16_t>>& getTeleportationQubits() {
        return teleportationQubits;
=======
    void clear() {
      singleQubitErrorRate.clear();
      twoQubitErrorRate.clear();
      readoutErrorRate.clear();
      t1Time.clear();
      t2Time.clear();
      qubitFrequency.clear();
      calibrationDate.clear();
>>>>>>> c2b9f8fe
    }

    [[nodiscard]] bool empty() const {
      return singleQubitErrorRate.empty() && twoQubitErrorRate.empty() &&
             readoutErrorRate.empty() && t1Time.empty() && t2Time.empty() &&
             qubitFrequency.empty() && calibrationDate.empty();
    }

<<<<<<< HEAD
    [[nodiscard]] const Properties& getProperties() const {
        return properties;
    }
    [[nodiscard]] Properties& getProperties() {
        return properties;
    }
    void setProperties(const Properties& props) {
        properties = props;
        createFidelityTable();
    }

    [[nodiscard]] const Matrix& getFidelityTable() const {
        return fidelityTable;
    }

    [[nodiscard]] const std::vector<double>& getSingleQubitFidelities() const {
        return singleQubitFidelities;
    }

    [[nodiscard]] bool bidirectional() const {
        return isBidirectional;
    }

    [[nodiscard]] bool isArchitectureAvailable() const {
        return !(name.empty()) && nqubits != 0;
    }
    [[nodiscard]] bool isCalibrationDataAvailable() const {
        return !(name.empty()) && !properties.empty();
    }

    void reset() {
        name    = "";
        nqubits = 0;
        couplingMap.clear();
        distanceTable.clear();
        isBidirectional = true;
        properties.clear();
        fidelityTable.clear();
        singleQubitFidelities.clear();
    }

    [[nodiscard]] double distance(std::uint16_t control, std::uint16_t target) const {
        if (current_teleportations.empty()) {
            return distanceTable.at(control).at(target);
        } else {
            return static_cast<double>(bfs(control, target, current_teleportations));
=======
    [[nodiscard]] nlohmann::json json() const {
      nlohmann::json json;
      if (empty()) {
        return json;
      }

      json["name"]   = name;
      json["qubits"] = {};
      for (std::uint16_t i = 0U; i < nq; ++i) {
        auto& qubitProperties = json["qubits"][std::to_string(i)];

        if (singleQubitErrorRate.available(i)) {
          auto& singleQubitErrorRates =
              qubitProperties["single_qubit_error_rate"];
          for (const auto& [operation, error] :
               singleQubitErrorRate.get(i).get()) {
            singleQubitErrorRates[qc::toString(operation)] = error;
          }
>>>>>>> c2b9f8fe
        }

<<<<<<< HEAD
    [[nodiscard]] std::set<std::uint16_t> getQubitSet() const {
        std::set<std::uint16_t> result{};
        for (int i = 0; i < nqubits; ++i) {
            result.insert(result.end(), i); //should be constant with gcc, or at most O(nqubits)
        }
        return result;
    }

    std::uint64_t minimumNumberOfSwaps(std::vector<std::uint16_t>& permutation, std::int64_t limit = -1);
    void          minimumNumberOfSwaps(std::vector<std::uint16_t>& permutation, std::vector<Edge>& swaps);

    struct Node {
        std::uint64_t                                    nswaps = 0;
        std::vector<Edge>                                swaps{};
        std::unordered_map<std::uint16_t, std::uint16_t> permutation{};
=======
        if (t1Time.available(i)) {
          qubitProperties["t1_time"] = t1Time.get(i);
        }
        if (t2Time.available(i)) {
          qubitProperties["t2_time"] = t2Time.get(i);
        }
        if (qubitFrequency.available(i)) {
          qubitProperties["frequency"] = qubitFrequency.get(i);
        }
        if (calibrationDate.available(i)) {
          qubitProperties["calibration_date"] = calibrationDate.get(i);
        }
        if (readoutErrorRate.available(i)) {
          qubitProperties["readout_error_rate"] = readoutErrorRate.get(i);
        }
>>>>>>> c2b9f8fe

        if (twoQubitErrorRate.available(i)) {
          auto& twoQubitErrorRates = qubitProperties["two_qubit_error_rate"];
          for (const auto& [qubit2, errorRates] :
               twoQubitErrorRate.get(i).get()) {
            const std::string pair =
                '(' + std::to_string(i) + ',' + std::to_string(qubit2) + ')';
            auto& qubits = twoQubitErrorRates[pair];
            for (const auto& [operation, error] : errorRates.get()) {
              qubits[qc::toString(operation)] = error;
            }
          }
        }
<<<<<<< HEAD
    };

    [[nodiscard]] std::size_t getCouplingLimit() const;
    [[nodiscard]] std::size_t getCouplingLimit(const std::set<std::uint16_t>& qubitChoice) const;

    void                                   getHighestFidelityCouplingMap(std::uint16_t subsetSize, CouplingMap& couplingMap) const;
    [[nodiscard]] std::vector<QubitSubset> getAllConnectedSubsets(std::uint16_t subsetSize) const;
    void                                   getReducedCouplingMaps(std::uint16_t subsetSize, std::vector<CouplingMap>& couplingMaps) const;
    void                                   getReducedCouplingMap(const QubitSubset& qubitChoice, CouplingMap& couplingMap) const;
    [[nodiscard]] static double            getAverageArchitectureFidelity(const CouplingMap& cm, const QubitSubset& qubitChoice, const Properties& props);

    [[nodiscard]] static QubitSubset                getQubitSet(const CouplingMap& cm);
    [[nodiscard]] static std::vector<std::uint16_t> getQubitList(const CouplingMap& cm) {
        const auto qubitSet = getQubitSet(cm);
        return {qubitSet.begin(), qubitSet.end()};
    }

    static bool isConnected(const QubitSubset& qubitChoice, const CouplingMap& reducedCouplingMap);

    static void printCouplingMap(const CouplingMap& cm,
                                 std::ostream&      os);

protected:
    std::string                                        name;
    std::uint16_t                                      nqubits                = 0;
    CouplingMap                                        couplingMap            = {};
    CouplingMap                                        current_teleportations = {};
    bool                                               isBidirectional        = true;
    Matrix                                             distanceTable          = {};
    std::vector<std::pair<std::int16_t, std::int16_t>> teleportationQubits{};
    Properties                                         properties            = {};
    Matrix                                             fidelityTable         = {};
    std::vector<double>                                singleQubitFidelities = {};

    void createDistanceTable();
    void createFidelityTable();

    static double cost_heuristic_bidirectional(const Dijkstra::Node& node) {
        auto length = node.cost - 1;
        if (node.contains_correct_edge) {
            return length * COST_BIDIRECTIONAL_SWAP;
        } else {
            throw QMAPException("In a bidrectional architecture it should not happen that a node does not contain the right edge.");
        }
=======
      }

      return json;
>>>>>>> c2b9f8fe
    }
    [[nodiscard]] std::string toString() const { return json().dump(2); }

  protected:
    std::string   name{};
    std::uint16_t nq{};
  };

  void loadCouplingMap(std::istream& is);
  void loadCouplingMap(std::istream&& is);
  void loadCouplingMap(const std::string& filename);
  void loadCouplingMap(std::uint16_t nQ, const CouplingMap& cm);
  void loadCouplingMap(AvailableArchitecture architecture);
  void loadProperties(std::istream& is);
  void loadProperties(std::istream&& is);
  void loadProperties(const std::string& filename);
  void loadProperties(const Properties& properties);

  Architecture() = default;
  explicit Architecture(const std::string& cm_filename) {
    loadCouplingMap(cm_filename);
  }
  Architecture(const std::string& cm_filename,
               const std::string& props_filename)
      : Architecture(cm_filename) {
    loadProperties(props_filename);
  }

  Architecture(std::uint16_t nQ, const CouplingMap& couplingMap);
  Architecture(std::uint16_t nQ, const CouplingMap& couplingMap,
               const Properties& properties);

  [[nodiscard]] std::uint16_t getNqubits() const { return nqubits; }
  void                        setNqubits(std::uint16_t nQ) { nqubits = nQ; }

  [[nodiscard]] const std::string& getName() const { return name; }
  void setName(const std::string& architectureName) { name = architectureName; }

  [[nodiscard]] const CouplingMap& getCouplingMap() const {
    return couplingMap;
  }
  [[nodiscard]] CouplingMap& getCouplingMap() { return couplingMap; }
  void                       setCouplingMap(const CouplingMap& cm) {
                          couplingMap = cm;
                          createDistanceTable();
  }

  CouplingMap& getCurrentTeleportations() { return current_teleportations; }
  std::vector<std::pair<std::int16_t, std::int16_t>>& getTeleportationQubits() {
    return teleportationQubits;
  }

  [[nodiscard]] const Matrix& getDistanceTable() const { return distanceTable; }

  [[nodiscard]] const Properties& getProperties() const { return properties; }
  [[nodiscard]] Properties&       getProperties() { return properties; }
  void                            setProperties(const Properties& props) {
                               properties = props;
                               createFidelityTable();
  }

  [[nodiscard]] const Matrix& getFidelityTable() const { return fidelityTable; }

  [[nodiscard]] const std::vector<double>& getSingleQubitFidelities() const {
    return singleQubitFidelities;
  }

  [[nodiscard]] bool bidirectional() const { return isBidirectional; }

  [[nodiscard]] bool isArchitectureAvailable() const {
    return !(name.empty()) && nqubits != 0;
  }
  [[nodiscard]] bool isCalibrationDataAvailable() const {
    return !(name.empty()) && !properties.empty();
  }

  void reset() {
    name    = "";
    nqubits = 0;
    couplingMap.clear();
    distanceTable.clear();
    isBidirectional = true;
    properties.clear();
    fidelityTable.clear();
    singleQubitFidelities.clear();
  }

  [[nodiscard]] double distance(std::uint16_t control,
                                std::uint16_t target) const {
    if (current_teleportations.empty()) {
      return distanceTable.at(control).at(target);
    } else {
      return static_cast<double>(bfs(control, target, current_teleportations));
    }
  }

  [[nodiscard]] std::set<std::uint16_t> getQubitSet() const {
    std::set<std::uint16_t> result{};
    for (int i = 0; i < nqubits; ++i) {
      result.insert(result.end(),
                    i); // should be constant with gcc, or at most O(nqubits)
    }
<<<<<<< HEAD
    [[nodiscard]] std::uint64_t bfs(std::uint16_t start, std::uint16_t goal, const std::set<Edge>& teleportations) const;

    static std::size_t findCouplingLimit(const CouplingMap& cm, int nQubits);
    static std::size_t findCouplingLimit(const CouplingMap& cm, int nQubits, const std::set<std::uint16_t>& qubitChoice);
    static void        findCouplingLimit(std::uint16_t node, int curSum, const std::vector<std::vector<std::uint16_t>>& connections, std::vector<int>& d, std::vector<bool>& visited);
};
=======
    return result;
  }

  std::uint64_t minimumNumberOfSwaps(std::vector<std::uint16_t>& permutation,
                                     std::int64_t                limit = -1);
  void          minimumNumberOfSwaps(std::vector<std::uint16_t>& permutation,
                                     std::vector<Edge>&          swaps);

  struct Node {
    std::uint64_t                                    nswaps = 0U;
    std::vector<Edge>                                swaps{};
    std::unordered_map<std::uint16_t, std::uint16_t> permutation{};

    void print(std::ostream& out) {
      out << swaps.size() << ": ";
      for (const auto& p : permutation) {
        out << p.first << "->" << p.second << " ";
      }
      out << " | ";
      for (const auto& swap : swaps) {
        out << swap.first << "<->" << swap.second << " ";
      }
      out << std::endl;
    }
  };

  [[nodiscard]] std::size_t getCouplingLimit() const;
  [[nodiscard]] std::size_t
  getCouplingLimit(const std::set<std::uint16_t>& qubitChoice) const;

  void getHighestFidelityCouplingMap(std::uint16_t subsetSize,
                                     CouplingMap&  couplingMap) const;
  [[nodiscard]] std::vector<QubitSubset>
       getAllConnectedSubsets(std::uint16_t subsetSize) const;
  void getReducedCouplingMaps(std::uint16_t             subsetSize,
                              std::vector<CouplingMap>& couplingMaps) const;
  void getReducedCouplingMap(const QubitSubset& qubitChoice,
                             CouplingMap&       couplingMap) const;
  [[nodiscard]] static double
  getAverageArchitectureFidelity(const CouplingMap& cm,
                                 const QubitSubset& qubitChoice,
                                 const Properties&  props);

  [[nodiscard]] static QubitSubset getQubitSet(const CouplingMap& cm);
  [[nodiscard]] static std::vector<std::uint16_t>
  getQubitList(const CouplingMap& cm) {
    const auto qubitSet = getQubitSet(cm);
    return {qubitSet.begin(), qubitSet.end()};
  }

  static bool isConnected(const QubitSubset& qubitChoice,
                          const CouplingMap& reducedCouplingMap);

  static void printCouplingMap(const CouplingMap& cm, std::ostream& os);
>>>>>>> c2b9f8fe

protected:
  std::string   name;
  std::uint16_t nqubits                = 0;
  CouplingMap   couplingMap            = {};
  CouplingMap   current_teleportations = {};
  bool          isBidirectional        = true;
  Matrix        distanceTable          = {};
  std::vector<std::pair<std::int16_t, std::int16_t>> teleportationQubits{};
  Properties                                         properties            = {};
  Matrix                                             fidelityTable         = {};
  std::vector<double>                                singleQubitFidelities = {};

  void createDistanceTable();
  void createFidelityTable();

  static double cost_heuristic_bidirectional(const Dijkstra::Node& node) {
    auto length = node.cost - 1;
    if (node.contains_correct_edge) {
      return length * COST_BIDIRECTIONAL_SWAP;
    } else {
      throw QMAPException("In a bidrectional architecture it should not happen "
                          "that a node does not contain the right edge.");
    }
  }

  static double cost_heuristic_unidirectional(const Dijkstra::Node& node) {
    auto length = node.cost - 1;
    if (node.contains_correct_edge) {
      return length * COST_UNIDIRECTIONAL_SWAP;
    } else {
      return length * COST_UNIDIRECTIONAL_SWAP + COST_DIRECTION_REVERSE;
    }
  }

  // added for teleportation
  static bool contains(const std::vector<int>& v, const int e) {
    return std::find(v.begin(), v.end(), e) != v.end();
  }
  [[nodiscard]] std::uint64_t bfs(std::uint16_t start, std::uint16_t goal,
                                  const std::set<Edge>& teleportations) const;

  static std::size_t findCouplingLimit(const CouplingMap& cm, int nQubits);
  static std::size_t
  findCouplingLimit(const CouplingMap& cm, int nQubits,
                    const std::set<std::uint16_t>& qubitChoice);
  static void
  findCouplingLimit(std::uint16_t node, int curSum,
                    const std::vector<std::vector<std::uint16_t>>& connections,
                    std::vector<int>& d, std::vector<bool>& visited);
};<|MERGE_RESOLUTION|>--- conflicted
+++ resolved
@@ -22,15 +22,6 @@
 constexpr std::uint8_t GATES_OF_DIRECTION_REVERSE   = 4U;
 constexpr std::uint8_t GATES_OF_TELEPORTATION       = 7U;
 
-<<<<<<< HEAD
-constexpr int COST_SINGLE_QUBIT_GATE   = 1;
-constexpr int COST_CNOT_GATE           = 10;
-constexpr int COST_MEASUREMENT         = 10;
-constexpr int COST_UNIDIRECTIONAL_SWAP = 3 * COST_CNOT_GATE + 4 * COST_SINGLE_QUBIT_GATE;
-constexpr int COST_BIDIRECTIONAL_SWAP  = 3 * COST_CNOT_GATE;
-constexpr int COST_TELEPORTATION       = 2 * COST_CNOT_GATE + COST_MEASUREMENT + 4 * COST_SINGLE_QUBIT_GATE;
-constexpr int COST_DIRECTION_REVERSE   = 4 * COST_SINGLE_QUBIT_GATE;
-=======
 constexpr int COST_SINGLE_QUBIT_GATE = 1;
 constexpr int COST_CNOT_GATE         = 10;
 constexpr int COST_MEASUREMENT       = 10;
@@ -40,7 +31,6 @@
 constexpr int COST_TELEPORTATION =
     2 * COST_CNOT_GATE + COST_MEASUREMENT + 4 * COST_SINGLE_QUBIT_GATE;
 constexpr int COST_DIRECTION_REVERSE = 4 * COST_SINGLE_QUBIT_GATE;
->>>>>>> c2b9f8fe
 
 class Architecture {
   static constexpr bool VERBOSE = false;
@@ -50,147 +40,6 @@
   protected:
     template <class KeyType, class ValueType> class Property {
     public:
-<<<<<<< HEAD
-        Properties() = default;
-
-        [[nodiscard]] std::string getName() const {
-            return name;
-        }
-        void setName(const std::string& propertiesName) {
-            name = propertiesName;
-        }
-
-        [[nodiscard]] std::uint16_t getNqubits() const {
-            return nq;
-        }
-        void setNqubits(std::uint16_t nqs) {
-            nq = nqs;
-        }
-
-        Property<std::uint16_t, Property<qc::OpType, double>>                          singleQubitErrorRate{};
-        Property<std::uint16_t, Property<std::uint16_t, Property<qc::OpType, double>>> twoQubitErrorRate{};
-        Property<std::uint16_t, double>                                                readoutErrorRate{};
-        Property<std::uint16_t, double>                                                t1Time{};
-        Property<std::uint16_t, double>                                                t2Time{};
-        Property<std::uint16_t, double>                                                qubitFrequency{};
-        Property<std::uint16_t, std::string>                                           calibrationDate{};
-
-        // convenience functions
-        void setSingleQubitErrorRate(std::uint16_t qubit, const std::string& operation, double errorRate) {
-            singleQubitErrorRate.get(qubit).set(qc::opTypeFromString(operation), errorRate);
-        }
-        [[nodiscard]] double getSingleQubitErrorRate(std::uint16_t qubit, const std::string& operation) const {
-            return singleQubitErrorRate.get(qubit).get(qc::opTypeFromString(operation));
-        }
-        [[nodiscard]] double getAverageSingleQubitErrorRate(const std::uint16_t qubit) const {
-            double avgErrorRate = 0.0;
-            for (const auto& [opType, error]: singleQubitErrorRate.get(qubit).get()) {
-                avgErrorRate += error;
-            }
-            return avgErrorRate / static_cast<double>(singleQubitErrorRate.get(qubit).get().size());
-        }
-
-        void setTwoQubitErrorRate(std::uint16_t qubit1, std::uint16_t qubit2, double errorRate, const std::string& operation = "cx") {
-            twoQubitErrorRate.get(qubit1).get(qubit2).set(qc::opTypeFromString(operation), errorRate);
-        }
-        [[nodiscard]] double getTwoQubitErrorRate(std::uint16_t qubit1, std::uint16_t qubit2, const std::string& operation = "cx") const {
-            return twoQubitErrorRate.get(qubit1).get(qubit2).get(qc::opTypeFromString(operation));
-        }
-        [[nodiscard]] bool twoQubitErrorRateAvailable(std::uint16_t qubit1, std::uint16_t qubit2, const std::string& operation = "cx") const {
-            return twoQubitErrorRate.available(qubit1) && twoQubitErrorRate.get(qubit1).available(qubit2) && twoQubitErrorRate.get(qubit1).get(qubit2).available(qc::opTypeFromString(operation));
-        }
-
-        void clear() {
-            singleQubitErrorRate.clear();
-            twoQubitErrorRate.clear();
-            readoutErrorRate.clear();
-            t1Time.clear();
-            t2Time.clear();
-            qubitFrequency.clear();
-            calibrationDate.clear();
-        }
-
-        [[nodiscard]] bool empty() const {
-            return singleQubitErrorRate.empty() &&
-                   twoQubitErrorRate.empty() &&
-                   readoutErrorRate.empty() &&
-                   t1Time.empty() &&
-                   t2Time.empty() &&
-                   qubitFrequency.empty() &&
-                   calibrationDate.empty();
-        }
-
-        [[nodiscard]] nlohmann::json json() const {
-            nlohmann::json json;
-            if (empty()) {
-                return json;
-            }
-
-            json["name"]   = name;
-            json["qubits"] = {};
-            for (std::uint16_t i = 0U; i < nq; ++i) {
-                auto& qubitProperties = json["qubits"][std::to_string(i)];
-
-                if (singleQubitErrorRate.available(i)) {
-                    auto& singleQubitErrorRates = qubitProperties["single_qubit_error_rate"];
-                    for (const auto& [operation, error]: singleQubitErrorRate.get(i).get()) {
-                        singleQubitErrorRates[qc::toString(operation)] = error;
-                    }
-                }
-
-                if (t1Time.available(i)) {
-                    qubitProperties["t1_time"] = t1Time.get(i);
-                }
-                if (t2Time.available(i)) {
-                    qubitProperties["t2_time"] = t2Time.get(i);
-                }
-                if (qubitFrequency.available(i)) {
-                    qubitProperties["frequency"] = qubitFrequency.get(i);
-                }
-                if (calibrationDate.available(i)) {
-                    qubitProperties["calibration_date"] = calibrationDate.get(i);
-                }
-                if (readoutErrorRate.available(i)) {
-                    qubitProperties["readout_error_rate"] = readoutErrorRate.get(i);
-                }
-
-                if (twoQubitErrorRate.available(i)) {
-                    auto& twoQubitErrorRates = qubitProperties["two_qubit_error_rate"];
-                    for (const auto& [qubit2, errorRates]: twoQubitErrorRate.get(i).get()) {
-                        const std::string pair   = '(' + std::to_string(i) + ',' + std::to_string(qubit2) + ')';
-                        auto&             qubits = twoQubitErrorRates[pair];
-                        for (const auto& [operation, error]: errorRates.get()) {
-                            qubits[qc::toString(operation)] = error;
-                        }
-                    }
-                }
-            }
-
-            return json;
-        }
-        [[nodiscard]] std::string toString() const {
-            return json().dump(2);
-        }
-
-    protected:
-        std::string   name{};
-        std::uint16_t nq{};
-    };
-
-    void loadCouplingMap(std::istream& is);
-    void loadCouplingMap(std::istream&& is);
-    void loadCouplingMap(const std::string& filename);
-    void loadCouplingMap(std::uint16_t nQ, const CouplingMap& cm);
-    void loadCouplingMap(AvailableArchitecture architecture);
-    void loadProperties(std::istream& is);
-    void loadProperties(std::istream&& is);
-    void loadProperties(const std::string& filename);
-    void loadProperties(const Properties& properties);
-
-    Architecture() = default;
-    explicit Architecture(const std::string& cm_filename) {
-        loadCouplingMap(cm_filename);
-=======
       Property() = default;
 
       [[nodiscard]] auto&       get(const KeyType& key) { return props[key]; }
@@ -237,7 +86,6 @@
                                  double             errorRate) {
       singleQubitErrorRate.get(qubit).set(qc::opTypeFromString(operation),
                                           errorRate);
->>>>>>> c2b9f8fe
     }
     [[nodiscard]] double
     getSingleQubitErrorRate(std::uint16_t      qubit,
@@ -245,19 +93,6 @@
       return singleQubitErrorRate.get(qubit).get(
           qc::opTypeFromString(operation));
     }
-<<<<<<< HEAD
-
-    Architecture(std::uint16_t nQ, const CouplingMap& couplingMap);
-    Architecture(std::uint16_t nQ, const CouplingMap& couplingMap, const Properties& properties);
-
-    Architecture(std::initializer_list<double> singleFidelities, std::initializer_list<std::initializer_list<double>> twoFidelities, std::initializer_list<double> readoutFidelities);
-
-    [[nodiscard]] std::uint16_t getNqubits() const {
-        return nqubits;
-    }
-    void setNqubits(std::uint16_t nQ) {
-        nqubits = nQ;
-=======
     [[nodiscard]] double
     getAverageSingleQubitErrorRate(const std::uint16_t qubit) const {
       double avgErrorRate = 0.0;
@@ -267,7 +102,6 @@
       }
       return avgErrorRate /
              static_cast<double>(singleQubitErrorRate.get(qubit).get().size());
->>>>>>> c2b9f8fe
     }
 
     void setTwoQubitErrorRate(std::uint16_t qubit1, std::uint16_t qubit2,
@@ -291,13 +125,6 @@
                  qc::opTypeFromString(operation));
     }
 
-<<<<<<< HEAD
-    CouplingMap& getCurrentTeleportations() {
-        return current_teleportations;
-    }
-    std::vector<std::pair<std::int16_t, std::int16_t>>& getTeleportationQubits() {
-        return teleportationQubits;
-=======
     void clear() {
       singleQubitErrorRate.clear();
       twoQubitErrorRate.clear();
@@ -306,7 +133,6 @@
       t2Time.clear();
       qubitFrequency.clear();
       calibrationDate.clear();
->>>>>>> c2b9f8fe
     }
 
     [[nodiscard]] bool empty() const {
@@ -315,54 +141,6 @@
              qubitFrequency.empty() && calibrationDate.empty();
     }
 
-<<<<<<< HEAD
-    [[nodiscard]] const Properties& getProperties() const {
-        return properties;
-    }
-    [[nodiscard]] Properties& getProperties() {
-        return properties;
-    }
-    void setProperties(const Properties& props) {
-        properties = props;
-        createFidelityTable();
-    }
-
-    [[nodiscard]] const Matrix& getFidelityTable() const {
-        return fidelityTable;
-    }
-
-    [[nodiscard]] const std::vector<double>& getSingleQubitFidelities() const {
-        return singleQubitFidelities;
-    }
-
-    [[nodiscard]] bool bidirectional() const {
-        return isBidirectional;
-    }
-
-    [[nodiscard]] bool isArchitectureAvailable() const {
-        return !(name.empty()) && nqubits != 0;
-    }
-    [[nodiscard]] bool isCalibrationDataAvailable() const {
-        return !(name.empty()) && !properties.empty();
-    }
-
-    void reset() {
-        name    = "";
-        nqubits = 0;
-        couplingMap.clear();
-        distanceTable.clear();
-        isBidirectional = true;
-        properties.clear();
-        fidelityTable.clear();
-        singleQubitFidelities.clear();
-    }
-
-    [[nodiscard]] double distance(std::uint16_t control, std::uint16_t target) const {
-        if (current_teleportations.empty()) {
-            return distanceTable.at(control).at(target);
-        } else {
-            return static_cast<double>(bfs(control, target, current_teleportations));
-=======
     [[nodiscard]] nlohmann::json json() const {
       nlohmann::json json;
       if (empty()) {
@@ -381,26 +159,8 @@
                singleQubitErrorRate.get(i).get()) {
             singleQubitErrorRates[qc::toString(operation)] = error;
           }
->>>>>>> c2b9f8fe
-        }
-
-<<<<<<< HEAD
-    [[nodiscard]] std::set<std::uint16_t> getQubitSet() const {
-        std::set<std::uint16_t> result{};
-        for (int i = 0; i < nqubits; ++i) {
-            result.insert(result.end(), i); //should be constant with gcc, or at most O(nqubits)
-        }
-        return result;
-    }
-
-    std::uint64_t minimumNumberOfSwaps(std::vector<std::uint16_t>& permutation, std::int64_t limit = -1);
-    void          minimumNumberOfSwaps(std::vector<std::uint16_t>& permutation, std::vector<Edge>& swaps);
-
-    struct Node {
-        std::uint64_t                                    nswaps = 0;
-        std::vector<Edge>                                swaps{};
-        std::unordered_map<std::uint16_t, std::uint16_t> permutation{};
-=======
+        }
+
         if (t1Time.available(i)) {
           qubitProperties["t1_time"] = t1Time.get(i);
         }
@@ -416,7 +176,6 @@
         if (readoutErrorRate.available(i)) {
           qubitProperties["readout_error_rate"] = readoutErrorRate.get(i);
         }
->>>>>>> c2b9f8fe
 
         if (twoQubitErrorRate.available(i)) {
           auto& twoQubitErrorRates = qubitProperties["two_qubit_error_rate"];
@@ -430,56 +189,9 @@
             }
           }
         }
-<<<<<<< HEAD
-    };
-
-    [[nodiscard]] std::size_t getCouplingLimit() const;
-    [[nodiscard]] std::size_t getCouplingLimit(const std::set<std::uint16_t>& qubitChoice) const;
-
-    void                                   getHighestFidelityCouplingMap(std::uint16_t subsetSize, CouplingMap& couplingMap) const;
-    [[nodiscard]] std::vector<QubitSubset> getAllConnectedSubsets(std::uint16_t subsetSize) const;
-    void                                   getReducedCouplingMaps(std::uint16_t subsetSize, std::vector<CouplingMap>& couplingMaps) const;
-    void                                   getReducedCouplingMap(const QubitSubset& qubitChoice, CouplingMap& couplingMap) const;
-    [[nodiscard]] static double            getAverageArchitectureFidelity(const CouplingMap& cm, const QubitSubset& qubitChoice, const Properties& props);
-
-    [[nodiscard]] static QubitSubset                getQubitSet(const CouplingMap& cm);
-    [[nodiscard]] static std::vector<std::uint16_t> getQubitList(const CouplingMap& cm) {
-        const auto qubitSet = getQubitSet(cm);
-        return {qubitSet.begin(), qubitSet.end()};
-    }
-
-    static bool isConnected(const QubitSubset& qubitChoice, const CouplingMap& reducedCouplingMap);
-
-    static void printCouplingMap(const CouplingMap& cm,
-                                 std::ostream&      os);
-
-protected:
-    std::string                                        name;
-    std::uint16_t                                      nqubits                = 0;
-    CouplingMap                                        couplingMap            = {};
-    CouplingMap                                        current_teleportations = {};
-    bool                                               isBidirectional        = true;
-    Matrix                                             distanceTable          = {};
-    std::vector<std::pair<std::int16_t, std::int16_t>> teleportationQubits{};
-    Properties                                         properties            = {};
-    Matrix                                             fidelityTable         = {};
-    std::vector<double>                                singleQubitFidelities = {};
-
-    void createDistanceTable();
-    void createFidelityTable();
-
-    static double cost_heuristic_bidirectional(const Dijkstra::Node& node) {
-        auto length = node.cost - 1;
-        if (node.contains_correct_edge) {
-            return length * COST_BIDIRECTIONAL_SWAP;
-        } else {
-            throw QMAPException("In a bidrectional architecture it should not happen that a node does not contain the right edge.");
-        }
-=======
       }
 
       return json;
->>>>>>> c2b9f8fe
     }
     [[nodiscard]] std::string toString() const { return json().dump(2); }
 
@@ -582,14 +294,6 @@
       result.insert(result.end(),
                     i); // should be constant with gcc, or at most O(nqubits)
     }
-<<<<<<< HEAD
-    [[nodiscard]] std::uint64_t bfs(std::uint16_t start, std::uint16_t goal, const std::set<Edge>& teleportations) const;
-
-    static std::size_t findCouplingLimit(const CouplingMap& cm, int nQubits);
-    static std::size_t findCouplingLimit(const CouplingMap& cm, int nQubits, const std::set<std::uint16_t>& qubitChoice);
-    static void        findCouplingLimit(std::uint16_t node, int curSum, const std::vector<std::vector<std::uint16_t>>& connections, std::vector<int>& d, std::vector<bool>& visited);
-};
-=======
     return result;
   }
 
@@ -644,7 +348,6 @@
                           const CouplingMap& reducedCouplingMap);
 
   static void printCouplingMap(const CouplingMap& cm, std::ostream& os);
->>>>>>> c2b9f8fe
 
 protected:
   std::string   name;
