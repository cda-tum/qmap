--- conflicted
+++ resolved
@@ -63,33 +63,20 @@
   void setSolverResult(const logicbase::Result r) { solverResult = r; }
   void setSolverCalls(const std::size_t c) { solverCalls = c; }
 
-<<<<<<< HEAD
-  void setResultCircuit(qc::QuantumComputation& qc) {
-    std::stringstream ss;
-    qc.dumpOpenQASM3(ss);
-    resultCircuit = ss.str();
-  }
-  void setResultTableau(const Tableau& tableau) {
-    std::stringstream ss;
-    ss << tableau;
-    resultTableau = ss.str();
-  }
-  void setMapping(std::vector<std::vector<bool>> p) {
-    std::ostringstream oss;
-    for (const auto& row : permutationVector) {
-      for (const bool val : row) {
-        oss << (val ? '1' : '0');
-      }
-      oss << '\n';
-    }
-    permutationString = oss.str();
-    permutationVector = std::move(p);
-  }
-=======
   void setResultCircuit(qc::QuantumComputation& qc);
   void setResultTableau(const Tableau& tableau);
->>>>>>> 1170b3d9
-
+  void setMapping(std::vector<std::vector<bool>> p) {
+  std::ostringstream oss;
+  for (const auto& row : permutationVector) {
+    for (const bool val : row) {
+      oss << (val ? '1' : '0');
+    }
+    oss << '\n';
+  }
+  permutationString = oss.str();
+  permutationVector = std::move(p);
+}
+  
   [[nodiscard]] bool sat() const {
     return getSolverResult() == logicbase::Result::SAT;
   }
