//
// This file is part of the MQT QMAP library released under the MIT license.
// See README.md or go to https://github.com/cda-tum/qmap for more information.
//

#pragma once

#include "CircuitOptimizer.hpp"
#include "QuantumComputation.hpp"
#include "cliffordsynthesis/Tableau.hpp"
#include "logicblocks/Logic.hpp"

#include <cstddef>
#include <limits>
#include <nlohmann/json.hpp>
#include <ostream>
#include <sstream>
#include <string>
#include <utility>
#include <vector>

namespace cs {
class Results {
public:
  Results() = default;
  Results(qc::QuantumComputation& qc, const Tableau& tableau) {
    // SWAP gates are not natively supported in the encoding, so we need to
    // decompose them into sequences of three CNOTs.
    qc::CircuitOptimizer::decomposeSWAP(qc, false);

    setResultCircuit(qc);
    setResultTableau(tableau);
    setDepth(qc.getDepth());
    setSingleQubitGates(qc.getNsingleQubitOps());
    setTwoQubitGates(qc.getNindividualOps() - singleQubitGates);
    setSolverResult(logicbase::Result::SAT);
  }

  virtual ~Results() = default;

  [[nodiscard]] std::size_t getGates() const {
    return getSingleQubitGates() + getTwoQubitGates();
  }
  [[nodiscard]] std::size_t getTwoQubitGates() const { return twoQubitGates; }
  [[nodiscard]] std::size_t getSingleQubitGates() const {
    return singleQubitGates;
  }
  [[nodiscard]] std::size_t getDepth() const { return depth; }
  [[nodiscard]] double getRuntime() const { return runtime; }
  [[nodiscard]] logicbase::Result getSolverResult() const {
    return solverResult;
  }
  [[nodiscard]] std::size_t getSolverCalls() const { return solverCalls; }

  [[nodiscard]] std::string getResultCircuit() const { return resultCircuit; }
  [[nodiscard]] std::string getResultTableau() const { return resultTableau; }

  [[nodiscard]] std::string getMapping() const {
    std::ostringstream oss;
    for (const auto& row : pvector) {
      for (bool val : row) {
        oss << (val ? '1' : '0');
      }
      oss << '\n';
    }
    return oss.str();
  }
  [[nodiscard]] std::vector<std::vector<bool>> getMappingVector() const {
    return pvector;
  }

  void setSingleQubitGates(const std::size_t g) { singleQubitGates = g; }
  void setTwoQubitGates(const std::size_t g) { twoQubitGates = g; }
  void setDepth(const std::size_t d) { depth = d; }
  void setRuntime(const double t) { runtime = t; }
  void setSolverResult(const logicbase::Result r) { solverResult = r; }
  void setSolverCalls(const std::size_t c) { solverCalls = c; }

  void setResultCircuit(qc::QuantumComputation& qc) {
    std::stringstream ss;
    qc.dumpOpenQASM3(ss);
    resultCircuit = ss.str();
  }
  void setResultTableau(const Tableau& tableau) {
    std::stringstream ss;
    ss << tableau;
    resultTableau = ss.str();
  }
  void setMapping(std::vector<std::vector<bool>> p) {
    std::ostringstream oss;
    for (const auto& row : pvector) {
      for (bool val : row) {
        oss << (val ? '1' : '0');
      }
      oss << '\n';
    }
    pvals   = oss.str();
    pvector = std::move(p);
  }

  [[nodiscard]] bool sat() const {
    return getSolverResult() == logicbase::Result::SAT;
  }
  [[nodiscard]] bool unsat() const {
    return getSolverResult() == logicbase::Result::UNSAT;
  }

  [[nodiscard]] virtual nlohmann::basic_json<> json() const {
    nlohmann::basic_json resultJSON{};
    resultJSON["solver_result"] = toString(solverResult);
    resultJSON["single_qubit_gates"] = singleQubitGates;
    resultJSON["two_qubit_gates"] = twoQubitGates;
    resultJSON["depth"] = depth;
    resultJSON["runtime"] = runtime;
    resultJSON["solver_calls"] = solverCalls;

    return resultJSON;
  }

  friend std::ostream& operator<<(std::ostream& os, const Results& config) {
    os << config.json().dump(2);
    return os;
  }

protected:
<<<<<<< HEAD
  logicbase::Result solverResult     = logicbase::Result::NDEF;
  std::size_t       singleQubitGates = std::numeric_limits<std::size_t>::max();
  std::size_t       twoQubitGates    = std::numeric_limits<std::size_t>::max();
  std::size_t       depth            = std::numeric_limits<std::size_t>::max();
  double            runtime          = 0.0;
  std::size_t       solverCalls      = 0U;

  std::string                    pvals{};
  std::vector<std::vector<bool>> pvector{};
  std::string                    resultTableau{};
  std::string                    resultCircuit{};
=======
  logicbase::Result solverResult = logicbase::Result::NDEF;
  std::size_t singleQubitGates = std::numeric_limits<std::size_t>::max();
  std::size_t twoQubitGates = std::numeric_limits<std::size_t>::max();
  std::size_t depth = std::numeric_limits<std::size_t>::max();
  double runtime = 0.0;
  std::size_t solverCalls = 0U;

  std::string resultTableau;
  std::string resultCircuit;
>>>>>>> f61fc74b
};

} // namespace cs<|MERGE_RESOLUTION|>--- conflicted
+++ resolved
@@ -123,19 +123,6 @@
   }
 
 protected:
-<<<<<<< HEAD
-  logicbase::Result solverResult     = logicbase::Result::NDEF;
-  std::size_t       singleQubitGates = std::numeric_limits<std::size_t>::max();
-  std::size_t       twoQubitGates    = std::numeric_limits<std::size_t>::max();
-  std::size_t       depth            = std::numeric_limits<std::size_t>::max();
-  double            runtime          = 0.0;
-  std::size_t       solverCalls      = 0U;
-
-  std::string                    pvals{};
-  std::vector<std::vector<bool>> pvector{};
-  std::string                    resultTableau{};
-  std::string                    resultCircuit{};
-=======
   logicbase::Result solverResult = logicbase::Result::NDEF;
   std::size_t singleQubitGates = std::numeric_limits<std::size_t>::max();
   std::size_t twoQubitGates = std::numeric_limits<std::size_t>::max();
@@ -143,9 +130,15 @@
   double runtime = 0.0;
   std::size_t solverCalls = 0U;
 
-  std::string resultTableau;
-  std::string resultCircuit;
->>>>>>> f61fc74b
+  std::string                    pvals;
+  std::vector<std::vector<bool>> pvector;
+  std::string                    resultTableau;
+  std::string                    resultCircuit;
 };
 
-} // namespace cs+} // namespace cs
+       solverCalls      = 0U;
+
+  std::string                    pvals{};
+  std::vector<std::vector<bool>> pvector{};
+  std::string                    resultTableau{};