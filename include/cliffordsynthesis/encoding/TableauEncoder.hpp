--- conflicted
+++ resolved
@@ -32,13 +32,9 @@
     // variables for the Z parts of the tableaus
     logicbase::LogicMatrix z;
     // variables for the phase parts of the tableaus
-<<<<<<< HEAD
-    logicbase::LogicVector r{};
+    logicbase::LogicVector r;
     // variables for mapping of qubits
-    logicbase::LogicMatrix p{};
-=======
-    logicbase::LogicVector r;
->>>>>>> f61fc74b
+    logicbase::LogicMatrix p;
 
     // update rules for single-qubit gates
     [[nodiscard]] logicbase::LogicTerm
