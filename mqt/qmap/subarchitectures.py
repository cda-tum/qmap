"""
Functionality for computing good subarchitectures for quantum circuit mapping.

The function provided in this module... TODO
"""

import pickle
from collections import defaultdict
from itertools import combinations
from typing import NewType, Union

import networkx as nx
import retworkx as rx

Subarchitecture = NewType("Subarchitecture", Union[rx.PyGraph, list[tuple[int, int]]])
PartialOrder = NewType("PartialOrder", defaultdict[tuple[int, int], tuple[int, int]])


class SubarchitectureOrder:
    """
    Class representing partial order of Subarchitectures.

    Attributes
    ----------
    arch : Architecture
        quantum computing architecture whose subarchitectures should be ordered
    sgs: list[list[Architecture]]
        subarchitectures of arch. sgs[i][j]: the j-th subarchitecture of size i
    subarch_order : dict[tuple[int, int], list[tuple[int, int]]]
        ordering of variables according to subarchitecture order.
        tuples (n, i) are indices into self.sgs
    desirable_subarchitectures: dict[tuple[int, int], list[tuple[int, int]]]
        mapping of indices (n, i) to its desirable subarchitectures
        tuples (n, i) are indices into self.sgs

    Methods
    -------
    optimal_candidates(nqubits)
        return optimal candidate for mapping quantum circuits of a given size
    covering(nqubits, size)
        return a covering for nqubit circuits limited by size
    store_library(lib_name)
        serialize this object to avoid recomputing the ordering in the future
    """

    def __init__(self, arch: Union[Subarchitecture, str]):
        """
        Initialize the partial order.

        If an architecture is given, the order will be computed for this
        specific architecture.
        If a str is given instead, the ordering will be loaded from the
        subarchitecture library of that name.
        """
        if type(arch) is str:
            self.__load_library(arch)
            return

        if isinstance(arch, rx.PyGraph):
            self.arch = arch
        else:
            self.arch = rx.networkx_converter(nx.from_edgelist(arch))

        self.subarch_order = defaultdict(lambda: [])
        self.desirable_subarchitectures = defaultdict(lambda: [])

        self.__isomorphisms = defaultdict(lambda: {})

        self.__compute_subgraphs()
        self.__compute_subarch_order()
        self.__compute_desirable_subarchitectures()
        self.subarch_order = dict(self.subarch_order)
        self.desirable_subarchitectures = dict(self.desirable_subarchitectures)
        self.__isomorphisms = dict(self.__isomorphisms)

    def optimal_candidates(self, nqubits: int) -> list[Subarchitecture]:
        """Return optimal subarchitecture candidate."""
        if nqubits <= 0 or nqubits > self.arch.num_nodes():
            raise ValueError(
                "Number of qubits must not be smaller or equal 0 or larger then number of physical qubits of architecture."
            )

        if nqubits == self.arch.num_nodes():
            return [self.arch]

        cands = self.__cand(nqubits)
        trans_ord = self.__transitive_closure(self.subarch_order)
        ref_ord = self.__reflexive_closure(trans_ord)

        opt_cands = set(ref_ord[next(iter(cands))])
        for cand in cands:
            opt_cands = opt_cands.intersection(set(ref_ord[cand]))

        ordered_cands = list(opt_cands)
        ordered_cands.sort()
        for cand in ordered_cands:
            opt_cands = opt_cands.difference(set(trans_ord[cand]))

        return [self.sgs[n][i] for (n, i) in opt_cands]

    def covering(self, nqubits: int, size: int) -> list[Subarchitecture]:
        """
        Return covering for nqubit circuits.

        The size of the covering is limited by size.
        Note that a smaller covering might be found.
        """
        cov = self.__cand(nqubits)
        po_trans = self.__transitive_closure(self.subarch_order)
        ref_trans_po = self.__reflexive_closure(po_trans)
        queue = list({el for cand in cov for el in ref_trans_po[cand]})
        queue.sort()
        queue.reverse()

        po_inv = self.__inverse_relation(po_trans)

        while len(cov) > size:
            d = queue.pop()
            print(d)
            cov_d = cov.intersection(set(po_inv[d]))
            print(cov_d)
            if len(cov_d) > 1:
                cov = cov.difference(cov_d)
                cov.add(d)
            print(cov)
            print()

        return [self.sgs[n][i] for n, i in cov]

    def store_library(self, lib_name: str):
        """Store ordering."""
        with open(lib_name, "wb") as f:
            pickle.dump(self, file=f)

    def __load_library(self, lib_name_str):
        with open(lib_name_str, "rb") as f:
            temp = pickle.load(f)
            self.__isomorphisms = temp.__isomorphisms
            self.arch = temp.arch
            self.subarch_order = temp.subarch_order
            self.desirable_subarchitectures = temp.desirable_subarchitectures
            self.sgs = temp.sgs

    def __compute_subgraphs(self) -> None:
        self.sgs = [[] for i in range(self.arch.num_nodes() + 1)]

        for i in range(1, self.arch.num_nodes() + 1):
            node_combinations = combinations(range(self.arch.num_nodes()), i)
            for sg in (self.arch.subgraph(selected_nodes) for selected_nodes in node_combinations):
                if rx.is_connected(sg):
                    new_class = True
                    for g in self.sgs[i]:
                        if rx.is_subgraph_isomorphic(sg, g):
                            new_class = False
                            break
                    if new_class:
                        self.sgs[i].append(sg)

    def __compute_subarch_order(self) -> None:
        for n, sgs_n in enumerate(self.sgs[:-1]):
            for i, sg in enumerate(sgs_n):
                for j, parent_sg in enumerate(self.sgs[n + 1]):
                    matcher = rx.graph_vf2_mapping(parent_sg, sg, subgraph=True)
                    for iso in matcher:
                        self.subarch_order[(n, i)].append((n + 1, j))
                        iso_rev = {}
                        for key, val in iso.items():
                            iso_rev[val] = key
<<<<<<< HEAD
                        self.__isomorphisms[(n, i)][(n+1, j)] = iso_rev
=======
                        self.__isomorphisms[(n, i)][(n + 1, j)] = iso_rev
                        #   self.__isomorphisms[(n+1,j)][(n, i)] = iso
                        # TODO: might need isos
>>>>>>> 49ff9074
                        break  # One isomorphism suffices

    def __complete_isos(self) -> None:
        for n in reversed(range(1, len(self.sgs[:-1]))):
            for i in range(len(self.sgs[n])):
                for _, i_prime in self.subarch_order[(n, i)]:
                    self.__combine_iso_with_parent(n, i, i_prime)

    def __combine_iso_with_parent(self, n, i, j) -> None:
        """Combine all isomorphisms from sgs[n][i] with those frome sgs[n+1][j]."""
        first = self.__isomorphisms[(n, i)][(n + 1, j)]
        for (row, k), second in self.__isomorphisms[(n + 1, j)].items():
            self.__isomorphisms[(n, i)][(row, k)] = SubarchitectureOrder.__combine_isos(first, second)

    @staticmethod
    def __combine_isos(first: dict[int, int], second: dict[int, int]) -> dict[int, int]:
        combined = {}
        for src, img in first.items():
            combined[src] = second[img]
        return combined

    def __transitive_closure(self, po: PartialOrder) -> PartialOrder:
        po_trans = defaultdict(lambda: [])
        for n in reversed(range(1, len(self.sgs[:-1]))):
            for i in range(len(self.sgs[n])):
                new_rel = po[(n, i)].copy()
                po_trans[(n, i)] = new_rel.copy()
                for n_prime, i_prime in po_trans[(n, i)]:
                    new_rel += po_trans[(n_prime, i_prime)]
                po_trans[(n, i)] = new_rel

        return po_trans

    def __reflexive_closure(self, po: PartialOrder) -> PartialOrder:
        po_ref = defaultdict(lambda: [])
        for k, v in po.items():
            v_copy = v.copy()
            v_copy.append(k)
            po_ref[k] = v_copy
        return po_ref

    def __inverse_relation(self, po: PartialOrder) -> PartialOrder:
        po_inv = defaultdict(lambda: [])
        for k, v in po.items():
            for e in v:
                po_inv[e].append(k)
        return po_inv

    def __path_order_less(self, n, i, n_prime, i_prime) -> bool:
        lhs = self.sgs[n][i]
        rhs = self.sgs[n_prime][i_prime]
        iso = self.__isomorphisms[(n, i)][(n_prime, i_prime)]
        for v in range(lhs.num_nodes()):
            for w in range(lhs.num_nodes()):
                if v is w:
                    continue
                if (
                    rx.dijkstra_shortest_path_lengths(lhs, v, lambda x: 1, goal=w)[w]
                    > rx.dijkstra_shortest_path_lengths(rhs, iso[v], lambda x: 1, goal=iso[w])[iso[w]]
                ):
                    return True
        return False

    def __compute_desirable_subarchitectures(self):
        self.__complete_isos()
        for n in reversed(range(1, len(self.sgs[:-1]))):
            for i in range(len(self.sgs[n])):
                val = self.__isomorphisms[(n, i)]
                # for (n, i), val in self.__isomorphisms.items():
                for n_prime, i_prime in val.keys():
                    if self.__path_order_less(n, i, n_prime, i_prime):
                        self.desirable_subarchitectures[(n, i)].append((n_prime, i_prime))
                des = self.desirable_subarchitectures[(n, i)].copy()
                des.sort()
                new_des = []
                for j, (n_prime, i_prime) in enumerate(reversed(des)):
                    j = len(des) - j - 1
                    if not any(map(lambda k, n_prime=n_prime, i_prime=i_prime: (n_prime, i_prime) in self.subarch_order[k], des[:j])):
                        new_des.append((n_prime, i_prime))

                self.desirable_subarchitectures[(n, i)] = new_des
<<<<<<< HEAD
                if len(self.desirable_subarchitectures[(n,i)]) == 0:
                    self.desirable_subarchitectures[(n,i)].append((n,i))
        self.desirable_subarchitectures[self.arch.num_nodes(),0] = [(self.arch.num_nodes(),0)]
=======
                if len(self.desirable_subarchitectures[(n, i)]) == 0:
                    self.desirable_subarchitectures[(n, i)].append((n, i))
        self.desirable_subarchitectures[self.arch.num_nodes(), 0] = [(self.arch.num_nodes(), 0)]
>>>>>>> 49ff9074

    def __cand(self, nqubits: int) -> set[Subarchitecture]:
        all_desirables = [desirables for (n, i), desirables in self.desirable_subarchitectures.items() if n == nqubits]
        return {des for desirables in all_desirables for des in desirables}<|MERGE_RESOLUTION|>--- conflicted
+++ resolved
@@ -166,13 +166,7 @@
                         iso_rev = {}
                         for key, val in iso.items():
                             iso_rev[val] = key
-<<<<<<< HEAD
                         self.__isomorphisms[(n, i)][(n+1, j)] = iso_rev
-=======
-                        self.__isomorphisms[(n, i)][(n + 1, j)] = iso_rev
-                        #   self.__isomorphisms[(n+1,j)][(n, i)] = iso
-                        # TODO: might need isos
->>>>>>> 49ff9074
                         break  # One isomorphism suffices
 
     def __complete_isos(self) -> None:
@@ -254,15 +248,9 @@
                         new_des.append((n_prime, i_prime))
 
                 self.desirable_subarchitectures[(n, i)] = new_des
-<<<<<<< HEAD
-                if len(self.desirable_subarchitectures[(n,i)]) == 0:
-                    self.desirable_subarchitectures[(n,i)].append((n,i))
-        self.desirable_subarchitectures[self.arch.num_nodes(),0] = [(self.arch.num_nodes(),0)]
-=======
                 if len(self.desirable_subarchitectures[(n, i)]) == 0:
                     self.desirable_subarchitectures[(n, i)].append((n, i))
         self.desirable_subarchitectures[self.arch.num_nodes(), 0] = [(self.arch.num_nodes(), 0)]
->>>>>>> 49ff9074
 
     def __cand(self, nqubits: int) -> set[Subarchitecture]:
         all_desirables = [desirables for (n, i), desirables in self.desirable_subarchitectures.items() if n == nqubits]
