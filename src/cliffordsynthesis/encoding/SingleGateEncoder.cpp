//
// This file is part of the MQT QMAP library released under the MIT license.
// See README.md or go to https://github.com/cda-tum/qmap for more information.
//

#include "cliffordsynthesis/encoding/SingleGateEncoder.hpp"

#include "Logic.hpp"
#include "operations/OpType.hpp"

#include <cstddef>
#include <plog/Log.h>
#include <plog/Severity.h>
#include <utility>

namespace cs::encoding {

using namespace logicbase;

void SingleGateEncoder::assertConsistency() const {
  PLOG_DEBUG << "Asserting gate consistency";
  LogicVector gateVariables{};
  gateVariables.reserve(N * (1 + SINGLE_QUBIT_GATES.size()));
  for (std::size_t t = 0U; t < T; ++t) {
    for (std::size_t q = 0U; q < N; ++q) {
      vars.collectSingleQubitGateVariables(t, q, gateVariables);
      vars.collectTwoQubitGateVariables(t, q, true, gateVariables);
    }
    IF_PLOG(plog::verbose) {
      PLOG_VERBOSE << "Gate variables at time " << t;
      for (const auto& var : gateVariables) {
        PLOG_VERBOSE << var.getName();
      }
    }
    assertExactlyOne(gateVariables);
    gateVariables.clear();
  }
}

void SingleGateEncoder::assertGateConstraints() {
  PLOG_DEBUG << "Asserting gate constraints";
  for (std::size_t t = 0U; t < T; ++t) {
    PLOG_VERBOSE << "Asserting gate constraints at time " << t;
    assertSingleQubitGateConstraints(t);
    assertTwoQubitGateConstraints(t);
    assertNoGateNoChangeConstraint(t);
  }
}

void SingleGateEncoder::assertNoGateNoChangeConstraint(const std::size_t pos) {
  for (std::size_t q = 0U; q < N; ++q) {
    const auto noChange = createNoChangeOnQubit(pos, q);
    const auto noGate = createNoGateOnQubit(pos, q);
    lb->assertFormula(LogicTerm::implies(noGate, noChange));
  }
}

void SingleGateEncoder::assertSingleQubitGateConstraints(std::size_t pos) {
  for (std::size_t q = 0U; q < N; ++q) {
    PLOG_DEBUG << "Asserting gates on " << q;
    assertZConstraints(pos, q);
    assertXConstraints(pos, q);
    assertRConstraints(pos, q);
  }
}

void SingleGateEncoder::assertTwoQubitGateConstraints(const std::size_t pos) {
  const auto& twoQubitGates = vars.gC[pos];
  for (std::size_t ctrl = 0U; ctrl < N; ++ctrl) {
    for (std::size_t trgt = 0U; trgt < N; ++trgt) {
      if (ctrl == trgt) {
        continue;
      }
      if (couplingMap.find(Edge{ctrl, trgt}) == couplingMap.end()) {
        PLOG_DEBUG << "Asserting no CNOT on " << ctrl << " and " << trgt;
        lb->assertFormula(!twoQubitGates[ctrl][trgt]);
        continue;
      }
      const auto changes = createTwoQubitGateConstraint(pos, ctrl, trgt);

      PLOG_DEBUG << "Asserting CNOT on " << ctrl << " and " << trgt;

      lb->assertFormula(LogicTerm::implies(twoQubitGates[ctrl][trgt], changes));
    }
  }
}

LogicTerm SingleGateEncoder::createTwoQubitGateConstraint(
    const std::size_t pos, const std::size_t ctrl, const std::size_t trgt) {
<<<<<<< HEAD
  auto changes              = LogicTerm(true);
  const auto [xCtrl, xTrgt] = tvars->twoQubitXChange(pos + 1, ctrl, trgt);
  const auto [zCtrl, zTrgt] = tvars->twoQubitZChange(pos + 1, ctrl, trgt);
=======
  auto changes = LogicTerm(true);
  const auto [xCtrl, xTrgt] = tvars->twoQubitXChange(pos, ctrl, trgt);
  const auto [zCtrl, zTrgt] = tvars->twoQubitZChange(pos, ctrl, trgt);
>>>>>>> f61fc74b

  changes = changes && (tvars->x[pos + 2][ctrl] == xCtrl);
  changes = changes && (tvars->x[pos + 2][trgt] == xTrgt);
  changes = changes && (tvars->z[pos + 2][ctrl] == zCtrl);
  changes = changes && (tvars->z[pos + 2][trgt] == zTrgt);
  changes = changes &&
            (tvars->r[pos + 2] ==
             (tvars->r[pos + 1] ^ tvars->twoQubitRChange(pos + 1, ctrl, trgt)));

  return changes;
}

LogicTerm SingleGateEncoder::createNoChangeOnQubit(const std::size_t pos,
                                                   const std::size_t q) {
  auto noChange = LogicTerm(true);
<<<<<<< HEAD
  noChange      = noChange && (tvars->x[pos + 2][q] == tvars->x[pos + 1][q]);
  noChange      = noChange && (tvars->z[pos + 2][q] == tvars->z[pos + 1][q]);
=======
  noChange = noChange && (tvars->x[pos + 1][q] == tvars->x[pos][q]);
  noChange = noChange && (tvars->z[pos + 1][q] == tvars->z[pos][q]);
>>>>>>> f61fc74b
  return noChange;
}

LogicTerm SingleGateEncoder::createNoGateOnQubit(const std::size_t pos,
                                                 const std::size_t q) {
  const auto& singleQubitGates = vars.gS[pos];
  auto noGate = LogicTerm(true);
  for (const auto& gate : SINGLE_QUBIT_GATES) {
    if (gate == qc::OpType::None) {
      continue;
    }
    noGate = noGate && !singleQubitGates[gateToIndex(gate)][q];
  }
  const auto& twoQubitGates = vars.gC[pos];
  for (std::size_t i = 0; i < N; ++i) {
    if (i == q) {
      continue;
    }
    noGate = noGate && !twoQubitGates[i][q];
    noGate = noGate && !twoQubitGates[q][i];
  }

  return noGate;
}

void SingleGateEncoder::assertSingleQubitGateOrderConstraints(
    const std::size_t pos, const std::size_t qubit) {
  // nothing to assert at the end
  if (pos == T - 1U) {
    return;
  }

  // gate variables of the current and the next time step
  const auto& gSNow = vars.gS[pos];
  const auto& gSNext = vars.gS[pos + 1];

  // collect variables of single-qubit gates that could be applied to `qubit`
  auto singleQubitGate = LogicTerm(false);
  for (const auto& gate : SINGLE_QUBIT_GATES) {
    if (gate == qc::OpType::None) {
      continue;
    }
    // any single-qubit gate on qubit q
    singleQubitGate = singleQubitGate || gSNow[gateToIndex(gate)][qubit];
  }

  // collect gate variables of the next timestep that should not be applied.
  auto disallowed = LogicTerm(true);

  // no single-qubit gate on a lower qubit
  for (std::size_t lower = 0U; lower < qubit; ++lower) {
    for (const auto& gate : SINGLE_QUBIT_GATES) {
      if (gate == qc::OpType::None) {
        continue;
      }
      disallowed = disallowed && !gSNext[gateToIndex(gate)][lower];
    }
  }

  lb->assertFormula(LogicTerm::implies(singleQubitGate, disallowed));

  // once no gate is applied, no other gate can be applied, i.e., in the next
  // timestep any of the `None` gate variables must be selected.
  const auto noneIndex = gateToIndex(qc::OpType::None);
  auto noGate = LogicTerm(false);
  for (std::size_t q = 0U; q < N; ++q) {
    noGate = noGate || gSNext[noneIndex][q];
  }
  lb->assertFormula(LogicTerm::implies(gSNow[noneIndex][qubit], noGate));
}

void SingleGateEncoder::assertTwoQubitGateOrderConstraints(
    const std::size_t pos, const std::size_t ctrl, const std::size_t trgt) {
  // nothing to assert at the end
  if (pos == T - 1U) {
    return;
  }

  // gate variables of the current and the next time step
  const auto& gCNext = vars.gC[pos + 1];
  const auto& gSNext = vars.gS[pos + 1];
  for (const auto& [control, target] :
       {std::pair{ctrl, trgt}, std::pair{trgt, ctrl}}) {
    const auto& current = vars.gC[pos][control][target];

    // two identical CNOTs may not be applied in a row because they would
    // cancel.
    auto disallowed = !gCNext[control][target];

    // any single-qubit gate independent of the CNOT should be applied prior.
    for (std::size_t q = 0U; q < N; ++q) {
      if (q == control || q == target) {
        continue;
      }
      for (const auto& gate : SINGLE_QUBIT_GATES) {
        if (gate == qc::OpType::None) {
          continue;
        }
        disallowed = disallowed && !gSNext[gateToIndex(gate)][q];
      }
    }

    // no X gate may be placed on the target qubit since it would commute.
    disallowed = disallowed && !gSNext[gateToIndex(qc::OpType::X)][target];

    // no diagonal gate may be placed on the control qubit since it would
    // commute.
    disallowed = disallowed && !gSNext[gateToIndex(qc::OpType::Z)][control] &&
                 !gSNext[gateToIndex(qc::OpType::S)][control] &&
                 !gSNext[gateToIndex(qc::OpType::Sdg)][control];

    // no CNOT with the same control and a lower target qubit may be placed.
    for (std::size_t t = 0U; t < target; ++t) {
      if (t == control) {
        continue;
      }
      disallowed = disallowed && !gCNext[control][t];
    }

    // no CNOT with a lower control different from target may be placed.
    for (std::size_t c = 0U; c < control; ++c) {
      for (std::size_t t = 0U; t < N; ++t) {
        if (c == t || c == target) {
          continue;
        }
        disallowed = disallowed && !gCNext[c][t];
      }
    }

    lb->assertFormula(LogicTerm::implies(current, disallowed));
  }
}

} // namespace cs::encoding<|MERGE_RESOLUTION|>--- conflicted
+++ resolved
@@ -87,15 +87,9 @@
 
 LogicTerm SingleGateEncoder::createTwoQubitGateConstraint(
     const std::size_t pos, const std::size_t ctrl, const std::size_t trgt) {
-<<<<<<< HEAD
-  auto changes              = LogicTerm(true);
+  auto changes = LogicTerm(true);
   const auto [xCtrl, xTrgt] = tvars->twoQubitXChange(pos + 1, ctrl, trgt);
   const auto [zCtrl, zTrgt] = tvars->twoQubitZChange(pos + 1, ctrl, trgt);
-=======
-  auto changes = LogicTerm(true);
-  const auto [xCtrl, xTrgt] = tvars->twoQubitXChange(pos, ctrl, trgt);
-  const auto [zCtrl, zTrgt] = tvars->twoQubitZChange(pos, ctrl, trgt);
->>>>>>> f61fc74b
 
   changes = changes && (tvars->x[pos + 2][ctrl] == xCtrl);
   changes = changes && (tvars->x[pos + 2][trgt] == xTrgt);
@@ -111,13 +105,8 @@
 LogicTerm SingleGateEncoder::createNoChangeOnQubit(const std::size_t pos,
                                                    const std::size_t q) {
   auto noChange = LogicTerm(true);
-<<<<<<< HEAD
-  noChange      = noChange && (tvars->x[pos + 2][q] == tvars->x[pos + 1][q]);
-  noChange      = noChange && (tvars->z[pos + 2][q] == tvars->z[pos + 1][q]);
-=======
-  noChange = noChange && (tvars->x[pos + 1][q] == tvars->x[pos][q]);
-  noChange = noChange && (tvars->z[pos + 1][q] == tvars->z[pos][q]);
->>>>>>> f61fc74b
+  noChange = noChange && (tvars->x[pos + 2][q] == tvars->x[pos + 1][q]);
+  noChange = noChange && (tvars->z[pos + 2][q] == tvars->z[pos + 1][q]);
   return noChange;
 }
 
