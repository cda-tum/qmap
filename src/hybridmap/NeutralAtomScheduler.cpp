//
// This file is part of the MQT QMAP library released under the MIT license.
// See README.md or go to https://github.com/cda-tum/qmap for more information.
//

#include "hybridmap/NeutralAtomScheduler.hpp"

#include "Definitions.hpp"
#include "hybridmap/HybridAnimation.hpp"
#include "hybridmap/NeutralAtomDefinitions.hpp"
#include "ir/QuantumComputation.hpp"
#include "ir/operations/OpType.hpp"
#include "ir/operations/Operation.hpp"

#include <algorithm>
#include <cmath>
#include <cstddef>
#include <cstdint>
#include <cstdlib>
#include <deque>
#include <iostream>
#include <map>
#include <memory>
#include <string>
#include <utility>
#include <vector>

na::SchedulerResults
na::NeutralAtomScheduler::schedule(const qc::QuantumComputation& qc,
                                   const std::map<HwQubit, HwQubit>& initHwPos,
                                   bool verbose, bool createAnimationCsv,
                                   qc::fp shuttlingSpeedFactor) {
  if (verbose) {
    std::cout << "\n* schedule start!\n";
  }

  std::vector<qc::fp> totalExecutionTimes(arch->getNpositions(), 0);
  // saves for each coord the time slots that are blocked by a multi qubit gate
  std::vector<std::deque<std::pair<qc::fp, qc::fp>>> rydbergBlockedQubitsTimes(
<<<<<<< HEAD
      arch->getNpositions(), std::deque<std::pair<qc::fp, qc::fp>>());
  qc::fp aodLastBlockedTime  = 0;
  qc::fp totalGateTime       = 0;
=======
      arch.getNpositions(), std::deque<std::pair<qc::fp, qc::fp>>());
  qc::fp aodLastBlockedTime = 0;
  qc::fp totalGateTime = 0;
>>>>>>> 3340f6fc
  qc::fp totalGateFidelities = 1;

  AnimationAtoms animationAtoms(initHwPos, *arch);
  if (createAnimationCsv) {
    animationCsv += animationAtoms.getInitString();
    animationArchitectureCsv = arch->getAnimationCsv();
  }

  int index = 0;
  int nAodActivate = 0;
  uint32_t nCZs = 0;
  for (const auto& op : qc) {
    index++;
    if (verbose) {
      std::cout << "\n" << index << "\n";
    }
    if (op->getType() == qc::AodActivate) {
      nAodActivate++;
    } else if (op->getType() == qc::OpType::Z && op->getNcontrols() == 1) {
      nCZs++;
    }

    auto qubits = op->getUsedQubits();
    auto opTime = arch->getOpTime(op.get());
    if (op->getType() == qc::AodMove || op->getType() == qc::AodActivate ||
        op->getType() == qc::AodDeactivate) {
      opTime *= shuttlingSpeedFactor;
    }
    auto opFidelity = arch->getOpFidelity(op.get());

    // DEBUG info
    if (verbose) {
      std::cout << op->getName() << "  ";
      for (const auto& qubit : qubits) {
        std::cout << "q" << qubit << " ";
      }
      std::cout << "-> time: " << opTime << ", fidelity: " << opFidelity
                << "\n";
    }

    qc::fp maxTime = 0;
    if (op->getType() == qc::AodMove || op->getType() == qc::AodActivate ||
        op->getType() == qc::AodDeactivate) {
      // AodBlocking
      maxTime = aodLastBlockedTime;
      for (const auto& qubit : qubits) {
        maxTime = std::max(maxTime, totalExecutionTimes[qubit]);
      }
      aodLastBlockedTime = maxTime + opTime;
    } else if (qubits.size() > 1) {
      // multi qubit gates -> take into consideration blocking
      auto rydbergBlockedQubits = arch->getBlockedCoordIndices(op.get());
      // get max execution time over all blocked qubits
      bool rydbergBlocked = true;
      while (rydbergBlocked) {
        // get regular max execution time
        for (const auto& qubit : qubits) {
          maxTime = std::max(maxTime, totalExecutionTimes[qubit]);
        }
        // check if all blocked qubits are free at maxTime
        rydbergBlocked = false;
        for (const auto& qubit : rydbergBlockedQubits) {
          // check if qubit is blocked at maxTime
          for (const auto& startEnd : rydbergBlockedQubitsTimes[qubit]) {
            auto start = startEnd.first;
            auto end = startEnd.second;
            if ((start <= maxTime && end > maxTime) ||
                (start <= maxTime + opTime && end > maxTime + opTime)) {
              rydbergBlocked = true;
              // update maxTime to the end of the blocking
              maxTime = end;
              // remove the blocking
              break;
            }
            // skip rest of the times
            if (end > maxTime) {
              break;
            }
          }
        }
      }

      for (const auto& qubit : rydbergBlockedQubits) {
        rydbergBlockedQubitsTimes[qubit].emplace_back(maxTime,
                                                      maxTime + opTime);
      }

    } else {
      // other operations -> no blocking
      // get max execution time over all qubits
      for (const auto& qubit : qubits) {
        maxTime = std::max(maxTime, totalExecutionTimes[qubit]);
        // remove all blocked times that are smaller than maxTime
        while (!rydbergBlockedQubitsTimes[qubit].empty() &&
               rydbergBlockedQubitsTimes[qubit].front().second < maxTime) {
          rydbergBlockedQubitsTimes[qubit].pop_front();
        }
      }
    }
    // update total execution times
    for (const auto& qubit : qubits) {
      totalExecutionTimes[qubit] = maxTime + opTime;
    }

    totalGateFidelities *= opFidelity;
    totalGateTime += opTime;
    if (verbose) {
      std::cout << "\n";
      printTotalExecutionTimes(totalExecutionTimes, rydbergBlockedQubitsTimes);
    }

    // update animation
    if (createAnimationCsv) {
      animationCsv +=
          animationAtoms.createCsvOp(op, maxTime, maxTime + opTime, *arch);
    }
  }
  if (verbose) {
    std::cout << "\n* schedule end!\n";
    std::cout << "nAodActivate: " << nAodActivate << "\n";
  }

  const auto maxExecutionTime =
      *std::max_element(totalExecutionTimes.begin(), totalExecutionTimes.end());
  const auto totalIdleTime =
      maxExecutionTime * arch->getNqubits() - totalGateTime;
  const auto totalFidelities =
      totalGateFidelities *
      std::exp(-totalIdleTime / arch->getDecoherenceTime());

  if (createAnimationCsv) {
    animationCsv += animationAtoms.getEndString(maxExecutionTime);
  }
  if (verbose) {
    printSchedulerResults(totalExecutionTimes, totalIdleTime,
                          totalGateFidelities, totalFidelities, nCZs);
  }
  return {maxExecutionTime, totalIdleTime, totalGateFidelities, totalFidelities,
          nCZs};
}

void na::NeutralAtomScheduler::printSchedulerResults(
    std::vector<qc::fp>& totalExecutionTimes, qc::fp totalIdleTime,
    qc::fp totalGateFidelities, qc::fp totalFidelities, uint32_t nCZs) {
  auto totalExecutionTime =
      *std::max_element(totalExecutionTimes.begin(), totalExecutionTimes.end());
  std::cout << "\ntotalExecutionTimes: " << totalExecutionTime << "\n";
  std::cout << "totalIdleTime: " << totalIdleTime << "\n";
  std::cout << "totalGateFidelities: " << totalGateFidelities << "\n";
  std::cout << "totalFidelities: " << totalFidelities << "\n";
  std::cout << "totalNumCZs: " << nCZs << "\n";
}

void na::NeutralAtomScheduler::printTotalExecutionTimes(
    std::vector<qc::fp>& totalExecutionTimes,
    std::vector<std::deque<std::pair<qc::fp, qc::fp>>>& blockedQubitsTimes) {
  std::cout << "ExecutionTime: "
            << "\n";
  for (size_t qubit = 0; qubit < totalExecutionTimes.size(); qubit++) {
    std::cout << "[" << qubit << "] " << totalExecutionTimes[qubit] << " \t";
    for (const auto& blockedTime : blockedQubitsTimes[qubit]) {
      std::cout << blockedTime.first << "-" << blockedTime.second << " \t";
    }
    std::cout << "\n";
  }
}<|MERGE_RESOLUTION|>--- conflicted
+++ resolved
@@ -37,15 +37,9 @@
   std::vector<qc::fp> totalExecutionTimes(arch->getNpositions(), 0);
   // saves for each coord the time slots that are blocked by a multi qubit gate
   std::vector<std::deque<std::pair<qc::fp, qc::fp>>> rydbergBlockedQubitsTimes(
-<<<<<<< HEAD
       arch->getNpositions(), std::deque<std::pair<qc::fp, qc::fp>>());
-  qc::fp aodLastBlockedTime  = 0;
-  qc::fp totalGateTime       = 0;
-=======
-      arch.getNpositions(), std::deque<std::pair<qc::fp, qc::fp>>());
   qc::fp aodLastBlockedTime = 0;
   qc::fp totalGateTime = 0;
->>>>>>> 3340f6fc
   qc::fp totalGateFidelities = 1;
 
   AnimationAtoms animationAtoms(initHwPos, *arch);
