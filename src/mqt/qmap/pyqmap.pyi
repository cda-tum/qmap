--- conflicted
+++ resolved
@@ -123,13 +123,9 @@
     layering: Layering
     automatic_layer_splits: bool
     automatic_layer_splits_node_limit: int
-<<<<<<< HEAD
-    lookahead_heuristic: LookaheadHeuristic
-=======
     early_termination: EarlyTermination
     early_termination_limit: int
-    lookahead: bool
->>>>>>> 6d17373c
+    lookahead_heuristic: LookaheadHeuristic
     lookahead_factor: float
     lookaheads: int
     method: Method
