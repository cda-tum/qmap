set(MQT_QMAP_NA_TARGET_NAME ${MQT_QMAP_TARGET_NAME}-na)

if(NOT TARGET ${MQT_QMAP_NA_TARGET_NAME})
<<<<<<< HEAD
  file(GLOB NA_HEADERS ${MQT_QMAP_INCLUDE_BUILD_DIR}/na/*.hpp)
  file(GLOB NA_SOURCES *.cpp)
=======
  file(GLOB_RECURSE NA_HEADERS ${MQT_QMAP_INCLUDE_BUILD_DIR}/na/*.hpp)
  file(GLOB_RECURSE NA_SOURCES *.cpp)
>>>>>>> fad66324

  add_library(${MQT_QMAP_NA_TARGET_NAME} ${NA_HEADERS} ${NA_SOURCES})

  target_include_directories(${MQT_QMAP_NA_TARGET_NAME}
                             PUBLIC $<BUILD_INTERFACE:${MQT_QMAP_INCLUDE_BUILD_DIR}>)

<<<<<<< HEAD
  target_link_libraries(${MQT_QMAP_NA_TARGET_NAME} PUBLIC MQT::CoreNA nlohmann_json::nlohmann_json)
=======
  target_link_libraries(${MQT_QMAP_NA_TARGET_NAME} PUBLIC MQT::CoreIR MQT::CoreNA
                                                          nlohmann_json::nlohmann_json)
>>>>>>> fad66324
  target_link_libraries(${MQT_QMAP_NA_TARGET_NAME} PRIVATE MQT::ProjectOptions MQT::ProjectWarnings)

  add_library(MQT::QMapNA ALIAS ${MQT_QMAP_NA_TARGET_NAME})
endif()

add_subdirectory(nalac)
add_subdirectory(nasp)<|MERGE_RESOLUTION|>--- conflicted
+++ resolved
@@ -1,25 +1,16 @@
 set(MQT_QMAP_NA_TARGET_NAME ${MQT_QMAP_TARGET_NAME}-na)
 
 if(NOT TARGET ${MQT_QMAP_NA_TARGET_NAME})
-<<<<<<< HEAD
-  file(GLOB NA_HEADERS ${MQT_QMAP_INCLUDE_BUILD_DIR}/na/*.hpp)
-  file(GLOB NA_SOURCES *.cpp)
-=======
   file(GLOB_RECURSE NA_HEADERS ${MQT_QMAP_INCLUDE_BUILD_DIR}/na/*.hpp)
   file(GLOB_RECURSE NA_SOURCES *.cpp)
->>>>>>> fad66324
 
   add_library(${MQT_QMAP_NA_TARGET_NAME} ${NA_HEADERS} ${NA_SOURCES})
 
   target_include_directories(${MQT_QMAP_NA_TARGET_NAME}
                              PUBLIC $<BUILD_INTERFACE:${MQT_QMAP_INCLUDE_BUILD_DIR}>)
 
-<<<<<<< HEAD
-  target_link_libraries(${MQT_QMAP_NA_TARGET_NAME} PUBLIC MQT::CoreNA nlohmann_json::nlohmann_json)
-=======
-  target_link_libraries(${MQT_QMAP_NA_TARGET_NAME} PUBLIC MQT::CoreIR MQT::CoreNA
+  target_link_libraries(${MQT_QMAP_NA_TARGET_NAME} PUBLIC MQT::CoreNA
                                                           nlohmann_json::nlohmann_json)
->>>>>>> fad66324
   target_link_libraries(${MQT_QMAP_NA_TARGET_NAME} PRIVATE MQT::ProjectOptions MQT::ProjectWarnings)
 
   add_library(MQT::QMapNA ALIAS ${MQT_QMAP_NA_TARGET_NAME})
