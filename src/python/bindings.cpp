--- conflicted
+++ resolved
@@ -8,11 +8,6 @@
 #include "hybridmap/HybridSynthesisMapper.hpp"
 #include "hybridmap/NeutralAtomScheduler.hpp"
 #include "python/qiskit/QuantumCircuit.hpp"
-<<<<<<< HEAD
-#include "string"
-#include "utility"
-#include "vector"
-=======
 #include "sc/exact/ExactMapper.hpp"
 #include "sc/heuristic/HeuristicMapper.hpp"
 
@@ -21,7 +16,8 @@
 #include <pybind11/stl.h>
 #include <pybind11_json/pybind11_json.hpp>
 #include <string>
->>>>>>> 3340f6fc
+#include <utility>
+#include <vector>
 
 namespace py = pybind11;
 using namespace pybind11::literals;
@@ -991,7 +987,7 @@
           "Returns the current adjacency matrix of the neutral atom hardware.")
       .def(
           "evaluate_synthesis_steps",
-          [](na::HybridSynthesisMapper&     mapper,
+          [](na::HybridSynthesisMapper& mapper,
              const std::vector<py::object>& circs, bool alsoMap) {
             std::vector<qc::QuantumComputation> qcs;
             for (const auto& circ : circs) {
