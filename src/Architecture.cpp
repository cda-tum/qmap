/*
 * This file is part of the MQT QMAP library which is released under the MIT license.
 * See file README.md or go to https://www.cda.cit.tum.de/research/ibm_qx_mapping/ for more information.
 */

#include "Architecture.hpp"

#include "utils.hpp"

#include <utility>

void Architecture::loadCouplingMap(AvailableArchitecture architecture) {
    std::stringstream ss{getCouplingMapSpecification(architecture)};
    name = toString(architecture);
    loadCouplingMap(ss);
}

void Architecture::loadCouplingMap(std::istream& is) {
    loadCouplingMap(std::move(is));
}

void Architecture::loadCouplingMap(const std::string& filename) {
    size_t slash = filename.find_last_of('/');
    size_t dot   = filename.find_last_of('.');
    name         = filename.substr(slash + 1, dot - slash - 1);
    auto ifs     = std::ifstream(filename);
    if (ifs.good()) {
        this->loadCouplingMap(ifs);
    } else {
        throw QMAPException("Error opening coupling map file.");
    }
}

void Architecture::loadCouplingMap(std::istream&& is) {
    couplingMap.clear();
    properties.clear();
    std::string line;

    auto        rNqubits = std::regex("([0-9]+)");
    auto        rEdge    = std::regex("([0-9]+) ([0-9]+)");
    std::smatch m;

    // get number of qubits
    if (std::getline(is, line)) {
<<<<<<< HEAD
        if (std::regex_match(line, m, rNqubits)) {
            nqubits = static_cast<std::uint16_t>(std::stoul(m.str(1)));
=======
        if (std::regex_search(line, m, r_nqubits)) {
            nqubits = static_cast<unsigned short>(std::stoul(m.str(1)));
>>>>>>> 1cc47419
        } else {
            throw QMAPException("No qubit count found in coupling map file: " + line);
        }
    } else {
        throw QMAPException("Error reading coupling map file.");
    }
    // load edges
    while (std::getline(is, line)) {
<<<<<<< HEAD
        if (std::regex_match(line, m, rEdge)) {
            auto v1 = static_cast<std::uint16_t>(std::stoul(m.str(1)));
            auto v2 = static_cast<std::uint16_t>(std::stoul(m.str(2)));
=======
        if (std::regex_search(line, m, r_edge)) {
            auto v1 = static_cast<unsigned short>(std::stoul(m.str(1)));
            auto v2 = static_cast<unsigned short>(std::stoul(m.str(2)));
>>>>>>> 1cc47419
            couplingMap.emplace(v1, v2);
        } else {
            throw QMAPException("Could not identify edge in coupling map file: " + line);
        }
    }

    if (VERBOSE) {
        std::cout << "Coupling Map (" << nqubits << " qubits): ";
        for (const auto& edge: couplingMap) {
            std::cout << "(" << edge.first << "-" << edge.second << ") ";
        }
        std::cout << std::endl;
    }

    createDistanceTable();
}

void Architecture::loadCouplingMap(std::uint16_t nQ, const CouplingMap& cm) {
    nqubits     = nQ;
    couplingMap = cm;
    properties.clear();
    name = "generic_" + std::to_string(nQ);
    createDistanceTable();
}

void Architecture::loadProperties(std::istream& is) {
    loadProperties(std::move(is));
}

void Architecture::loadProperties(const std::string& filename) {
    size_t slash = filename.find_last_of('/');
    size_t dot   = filename.find_last_of('.');
    properties.setName(filename.substr(slash + 1, dot - slash - 1));
    if (!isArchitectureAvailable()) {
        name = properties.getName();
    }
    auto ifs = std::ifstream(filename);
    if (ifs.good()) {
        this->loadProperties(ifs);
    } else {
        throw QMAPException("Error opening properties file.");
    }
}

void Architecture::loadProperties(std::istream&& is) {
    static const auto SINGLE_QUBIT_GATES = {"id", "u1", "u2", "u3", "rz", "sx", "x"};

    properties.clear();

    double averageCNOTFidelity = 0.0;
    int    numCNOTFidelities   = 0;

    std::string line;
    std::string word;
    std::regex  regexDoubleFidelity =
            std::regex(R"(((\d+).?(\d+):\W*?(-?(?:0|[1-9]\d*)(?:\.\d+)?(?:[eE][+-]?\d+)?)))");
    std::smatch sMatch;
    std::getline(is, line); //skip first line
    // load edges
    std::uint16_t qubitNumber = 0U;
    while (std::getline(is, line)) {
        std::stringstream        ss(line);
        std::vector<std::string> data{};
        parse_line(line, ',', {'\"'}, {'\\'}, data);
        properties.t1Time.set(qubitNumber, std::stod(data.at(1U)));
        properties.t2Time.set(qubitNumber, std::stod(data.at(2U)));
        properties.qubitFrequency.set(qubitNumber, std::stod(data.at(3U)));
        properties.readoutErrorRate.set(qubitNumber, std::stod(data.at(4U)));
        // csv file reports average single qubit fidelities
        for (const auto& operation: SINGLE_QUBIT_GATES) {
            properties.setSingleQubitErrorRate(qubitNumber, operation, std::stod(data.at(5U)));
        }
        // only try to parse CNOT fidelities if there are any
        if (data.size() >= 7U) {
            std::string s = data[6U];
            while (std::regex_search(s, sMatch, regexDoubleFidelity)) {
                auto a = static_cast<std::uint16_t>(std::stoul(sMatch.str(2U)));
                auto b = static_cast<std::uint16_t>(std::stoul(sMatch.str(3U)));
                if (!isArchitectureAvailable()) {
                    couplingMap.emplace(a, b);
                }
                // calc moving average
                averageCNOTFidelity = averageCNOTFidelity + (std::stod(sMatch.str(4U)) - averageCNOTFidelity) / ++numCNOTFidelities;
                properties.setTwoQubitErrorRate(a, b, std::stod(sMatch.str(4U)));
                s = sMatch.suffix().str();
            }
        }
        if (data.size() == 8U) {
            properties.calibrationDate.set(qubitNumber, data[7U]);
        }
        ++qubitNumber;
    }

    if (isArchitectureAvailable()) {
        for (const auto& edge: couplingMap) {
            if (!properties.twoQubitErrorRateAvailable(edge.first, edge.second)) {
                properties.setTwoQubitErrorRate(edge.first, edge.second, averageCNOTFidelity);
            }
        }
    }
    properties.setNqubits(qubitNumber);
    if (!isArchitectureAvailable()) {
        nqubits = qubitNumber;
        createDistanceTable();
    }

    createFidelityTable();
}

void Architecture::loadProperties(const Properties& props) {
    if (!isArchitectureAvailable()) {
        for (const auto& [control, targetProps]: props.twoQubitErrorRate.get()) {
            for (const auto& [target, errorRate]: targetProps.get()) {
                couplingMap.emplace(control, target);
            }
        }
        nqubits = props.getNqubits();
        name    = "generic_" + std::to_string(nqubits);
        createDistanceTable();
    }
    properties = props;
    createFidelityTable();
}

Architecture::Architecture(std::uint16_t nQ, const CouplingMap& couplingMap) {
    loadCouplingMap(nQ, couplingMap);
}

Architecture::Architecture(std::uint16_t nQ, const CouplingMap& couplingMap, const Properties& props):
    Architecture(nQ, couplingMap) {
    loadProperties(props);
}

void Architecture::createDistanceTable() {
    for (const auto& edge: couplingMap) {
        if (couplingMap.find({edge.second, edge.first}) == couplingMap.end()) {
            isBidirectional = false;
            break;
        }
    }

    if (VERBOSE) {
        std::cout << "Architecture is bidirectional: " << (bidirectional() ? "yes" : "no") << std::endl;
    }

    if (isBidirectional) {
        Dijkstra::build_table(nqubits, couplingMap, distanceTable, Architecture::cost_heuristic_bidirectional);
    } else {
        Dijkstra::build_table(nqubits, couplingMap, distanceTable, Architecture::cost_heuristic_unidirectional);
    }
}

void Architecture::createFidelityTable() {
    fidelityTable.clear();
    fidelityTable.resize(nqubits, std::vector<double>(nqubits, 0.0));

    singleQubitFidelities.resize(nqubits, 1.0);
    for (const auto& [first, second]: couplingMap) {
        if (properties.twoQubitErrorRateAvailable(first, second)) {
            fidelityTable[first][second] = 1.0 - properties.getTwoQubitErrorRate(first, second);
        }
    }

    for (const auto& [qubit, operationProps]: properties.singleQubitErrorRate.get()) {
        singleQubitFidelities[qubit] = 1.0 - properties.getAverageSingleQubitErrorRate(qubit);
    }
}

std::uint64_t Architecture::minimumNumberOfSwaps(std::vector<std::uint16_t>& permutation, std::int64_t limit) {
    bool tryToAbortEarly = (limit != -1);

    // consolidate used qubits
    QubitSubset qubits{};
    for (const auto& q: permutation) {
        qubits.insert(q);
    }

    // create map for goal permutation
    std::unordered_map<std::uint16_t, std::uint16_t> goalPermutation{};
    std::uint16_t                                    count    = 0U;
    bool                                             identity = true;
    for (const auto q: qubits) {
        goalPermutation.emplace(q, permutation.at(count));
        if (q != permutation.at(count)) {
            identity = false;
        }
        ++count;
    }

    if (identity) {
        return 0U;
    }

    // create selection of swap possibilities
    std::set<Edge> possibleSwaps{};
    for (const auto& edge: couplingMap) {
        // only use SWAPs between qubits that are currently being considered
        if (qubits.count(edge.first) == 0 || qubits.count(edge.second) == 0) {
            continue;
        }

        if (!bidirectional() || (possibleSwaps.count(edge) == 0 && possibleSwaps.count({edge.second, edge.first}) == 0)) {
            possibleSwaps.emplace(edge);
        }
    }

    Node start{};
    // start with identity permutation
    for (std::uint16_t i = 0U; i < nqubits; ++i) {
        start.permutation.emplace(i, i);
    }

    auto                                                             priority = [](const Node& x, const Node& y) { return x.nswaps > y.nswaps; };
    std::priority_queue<Node, std::vector<Node>, decltype(priority)> queue(priority);
    queue.push(start);

    while (!queue.empty()) {
        Node current = queue.top();
        queue.pop();

        // in case no solution has been found using less than `limit` swaps, search can be aborted
        if (tryToAbortEarly && current.nswaps >= static_cast<std::uint64_t>(limit)) {
            return limit + 1U;
        }

        for (const auto& swap: possibleSwaps) {
            Node next = current;

            // apply and insert swap
            std::swap(next.permutation.at(swap.first), next.permutation.at(swap.second));
            next.nswaps++;
            bool done = true;
            for (const auto& assignment: goalPermutation) {
                if (next.permutation.at(assignment.first) != assignment.second) {
                    done = false;
                    break;
                }
            }

            if (done) {
                return next.nswaps;
            }
            queue.push(next);
        }
    }

    return start.nswaps;
}

void Architecture::minimumNumberOfSwaps(std::vector<std::uint16_t>& permutation, std::vector<Edge>& swaps) {
    // consolidate used qubits
    QubitSubset qubits{};
    for (const auto& q: permutation) {
        qubits.insert(q);
    }

    if (qubits.size() != permutation.size()) {
        throw std::runtime_error("Architecture::minimumNumberOfSwaps: permutation contains duplicates");
    }

    // create map for goal permutation
    std::unordered_map<std::uint16_t, std::uint16_t> goalPermutation{};
    std::uint16_t                                    count    = 0;
    bool                                             identity = true;
    for (const auto q: qubits) {
        goalPermutation.emplace(q, permutation.at(count));
        if (q != permutation.at(count)) {
            identity = false;
        }
        ++count;
    }

    if (identity) {
        return;
    }

    // create selection of swap possibilities
    std::set<Edge> possibleSwaps{};
    for (const auto& edge: couplingMap) {
        // only use SWAPs between qubits that are currently being considered
        if (qubits.count(edge.first) == 0 || qubits.count(edge.second) == 0) {
            continue;
        }

        if (!bidirectional() || (possibleSwaps.count(edge) == 0 && possibleSwaps.count({edge.second, edge.first}) == 0)) {
            possibleSwaps.emplace(edge);
        }
    }

    swaps.clear();
    Node start{};

    // start with identity permutation
    for (std::uint16_t i = 0U; i < nqubits; ++i) {
        start.permutation.emplace(i, i);
    }

    auto                                                             priority = [](const Node& x, const Node& y) { return x.swaps.size() > y.swaps.size(); };
    std::priority_queue<Node, std::vector<Node>, decltype(priority)> queue(priority);
    queue.push(start);

    while (!queue.empty()) {
        Node current = queue.top();
        queue.pop();

        for (const auto& swap: possibleSwaps) {
            Node next = current;
            // continue if the same swap was applied earlier
            if (!next.swaps.empty() && next.swaps.back() == swap) {
                continue;
            }

            // apply and insert swap
            std::swap(next.permutation.at(swap.first), next.permutation.at(swap.second));
            next.swaps.emplace_back(swap);
            next.nswaps++;

            bool done = true;
            for (const auto& assignment: goalPermutation) {
                if (next.permutation.at(assignment.first) != assignment.second) {
                    done = false;
                    break;
                }
            }

            if (done) {
                swaps = next.swaps;
                return;
            }
            queue.push(next);
        }
    }
}

std::size_t Architecture::getCouplingLimit() const {
    return findCouplingLimit(getCouplingMap(), getNqubits());
}

std::size_t Architecture::getCouplingLimit(const QubitSubset& qubitChoice) const {
    return findCouplingLimit(getCouplingMap(), getNqubits(), qubitChoice);
}

std::uint64_t Architecture::bfs(std::uint16_t start, std::uint16_t goal, const std::set<Edge>& teleportations) const {
    std::queue<std::vector<int>> queue;
    std::vector<int>             v;
    v.push_back(start);
    queue.push(v);
    std::vector<std::vector<int>> solutions;

    std::uint64_t length = 0;
    std::set<int> successors;
    while (!queue.empty()) {
        v = queue.front();
        queue.pop();
        int current = v[v.size() - 1];
        if (current == goal) {
            length = v.size();
            solutions.push_back(v);
            break;
        }
        {
            successors.clear();
            for (const auto& edge: getCouplingMap()) {
                if (edge.first == current && !contains(v, edge.second)) {
                    successors.insert(edge.second);
                }
                if (edge.second == current && !contains(v, edge.first)) {
                    successors.insert(edge.first);
                }
            }
            for (const auto& edge: teleportations) {
                if (edge.first == current && !contains(v, edge.second)) {
                    successors.insert(edge.second);
                }
                if (edge.second == current && !contains(v, edge.first)) {
                    successors.insert(edge.first); // was v2 but this is probably wrong
                }
            }

            for (int successor: successors) {
                std::vector<int> v2 = v;
                v2.push_back(successor);
                queue.push(v2);
            }
        }
    }
    while (!queue.empty() && queue.front().size() == length) {
        if (queue.front()[queue.front().size() - 1] == goal) {
            solutions.push_back(queue.front());
        }
        queue.pop();
    }

    //TODO: different weight if this contains a teleportation
    for (const auto& s: solutions) {
        for (std::size_t j = 0; j < s.size() - 1; j++) {
            Edge e{s[j], s[j + 1]};
            if (getCouplingMap().find(e) != getCouplingMap().end()) {
                return (length - 2) * 7;
            }
        }
    }

    if (length == 2 && getCouplingMap().find(Edge{start, goal}) == getCouplingMap().end() && getCouplingMap().find(Edge{goal, start}) == getCouplingMap().end()) {
        return 7;
    }

    return (length - 2) * 7 + 4;
}

std::size_t Architecture::findCouplingLimit(const CouplingMap& cm, int nQubits) {
    std::vector<std::vector<std::uint16_t>> connections;
    std::vector<int>                        d;
    std::vector<bool>                       visited;
    connections.resize(nQubits);
    int maxSum = -1;
    for (const auto& edge: cm) {
        connections.at(edge.first).emplace_back(edge.second);
    }
    for (int q = 0; q < nQubits; ++q) {
        d.clear();
        d.resize(nQubits);
        std::fill(d.begin(), d.end(), 0);
        visited.clear();
        visited.resize(nQubits);
        std::fill(visited.begin(), visited.end(), false);
        findCouplingLimit(q, 0, connections, d, visited);
        auto it = std::max_element(d.begin(), d.end());
        if ((*it) > maxSum) {
            maxSum = (*it);
        }
    }
    return maxSum;
}

std::size_t Architecture::findCouplingLimit(const CouplingMap& cm, int nQubits, const QubitSubset& qubitChoice) {
    std::vector<std::vector<std::uint16_t>> connections;
    std::vector<int>                        d;
    std::vector<bool>                       visited;
    connections.resize(nQubits);
    int maxSum = -1;
    for (const auto& edge: cm) {
        if ((qubitChoice.count(edge.first) != 0U) && (qubitChoice.count(edge.second) != 0U)) {
            connections.at(edge.first).emplace_back(edge.second);
        }
    }
    for (int q = 0; q < nQubits; ++q) {
        if (connections.at(q).empty()) {
            continue;
        }
        d.clear();
        d.resize(nQubits);
        std::fill(d.begin(), d.end(), 0);
        visited.clear();
        visited.resize(nQubits);
        std::fill(visited.begin(), visited.end(), false);
        findCouplingLimit(q, 0, connections, d, visited);
        auto it = std::max_element(d.begin(), d.end());
        if ((*it) > maxSum) {
            maxSum = (*it);
        }
    }
    return maxSum;
}

void Architecture::findCouplingLimit(std::uint16_t node, int curSum, const std::vector<std::vector<std::uint16_t>>& connections, std::vector<int>& d, std::vector<bool>& visited) {
    if (visited.at(node)) {
        return;
    }
    visited[node] = true;

    if (d.at(node) < curSum) {
        d[node] = curSum;
    }
    if (connections.at(node).empty()) {
        visited[node] = false;
        return;
    }

    for (auto child: connections.at(node)) {
        findCouplingLimit(child, curSum + 1, connections, d, visited);
    }

    visited[node] = false;
}

void Architecture::getHighestFidelityCouplingMap(std::uint16_t subsetSize, CouplingMap& reducedMap) const {
    if (!isArchitectureAvailable()) {
        reducedMap = getFullyConnectedMap(subsetSize);
        return;
    }

    if (nqubits == subsetSize) {
        reducedMap = couplingMap;
        return;
    }

    double bestFidelity        = std::numeric_limits<double>::lowest();
    auto   allConnectedSubsets = getAllConnectedSubsets(subsetSize);

    for (const auto& qubitChoice: allConnectedSubsets) {
        double      currentFidelity{};
        CouplingMap map{};
        getReducedCouplingMap(qubitChoice, map);
        currentFidelity = getAverageArchitectureFidelity(map, qubitChoice, properties);
        if (currentFidelity > bestFidelity) {
            reducedMap   = map;
            bestFidelity = currentFidelity;
        }
    }
}
std::vector<QubitSubset> Architecture::getAllConnectedSubsets(std::uint16_t subsetSize) const {
    std::vector<QubitSubset> result{};
    if (!isArchitectureAvailable() || nqubits == subsetSize) {
        result.emplace_back(getQubitSet());
    } else if (nqubits < subsetSize) {
        throw QMAPException("Architecture too small!");
    } else {
        auto filter = [&](const QubitSubset& subset) {
            CouplingMap cm = {};
            Architecture::getReducedCouplingMap(subset, cm);
            return isConnected(subset, cm);
        };
        for (const auto& subset: subsets(getQubitSet(), subsetSize, filter)) {
            result.emplace_back(subset);
        }
    }
    return result;
}
void Architecture::getReducedCouplingMaps(std::uint16_t subsetSize, std::vector<CouplingMap>& couplingMaps) const {
    couplingMaps.clear();
    if (!isArchitectureAvailable()) {
        couplingMaps.emplace_back(getFullyConnectedMap(subsetSize));
    } else {
        for (const auto& qubitChoice: getAllConnectedSubsets(subsetSize)) {
            couplingMaps.emplace_back();
            getReducedCouplingMap(qubitChoice, couplingMaps.back());
        }
    }
}
void Architecture::getReducedCouplingMap(const QubitSubset& qubitChoice, CouplingMap& reducedMap) const {
    reducedMap.clear();
    if (!isArchitectureAvailable()) {
        reducedMap = getFullyConnectedMap(qubitChoice.size());
    } else {
        for (const auto& [q0, q1]: couplingMap) {
            if (qubitChoice.find(q0) != qubitChoice.end() && qubitChoice.find(q1) != qubitChoice.end()) {
                reducedMap.emplace(q0, q1);
            }
        }
    }
}

double Architecture::getAverageArchitectureFidelity(const CouplingMap& cm, const QubitSubset& qubitChoice, const Properties& props) {
    if (props.empty()) {
        return 0.0;
    }
    double result = 1.0;
    for (const auto& [control, target]: cm) {
        if (props.twoQubitErrorRateAvailable(control, target)) {
            result *= (1.0 - props.getTwoQubitErrorRate(control, target));
        }
    }

    for (const auto& qubit: qubitChoice) {
        if (props.singleQubitErrorRate.available(qubit)) {
            result *= (1.0 - props.getAverageSingleQubitErrorRate(qubit));
        }
    }
    return result;
}

QubitSubset Architecture::getQubitSet(const CouplingMap& cm) {
    QubitSubset result{};
    for (const auto& [q0, q1]: cm) {
        result.emplace(q0);
        result.emplace(q1);
    }
    return result;
}

bool Architecture::isConnected(const QubitSubset& qubitChoice, const CouplingMap& reducedCouplingMap) {
    QubitSubset reachedQubits{};
    reachedQubits.emplace(*(qubitChoice.begin()));
    dfs(*(qubitChoice.begin()), reachedQubits, reducedCouplingMap);
    return (reachedQubits == qubitChoice);
}

void Architecture::printCouplingMap(const CouplingMap& cm, std::ostream& os) {
    os << "{ ";
    for (const auto& edge: cm) {
        os << "(" << edge.first << " " << edge.second << ") ";
    }
    os << "}" << std::endl;
}
Architecture::Architecture(std::initializer_list<double> singleFidelities, std::initializer_list<std::initializer_list<double>> twoFidelities, std::initializer_list<double> readoutFidelities) {
    if (singleFidelities.size() != twoFidelities.size() || singleFidelities.size() != readoutFidelities.size()) {
        throw QMAPException("Architecture: Invalid input!");
    }
    static const auto SINGLE_QUBIT_GATES = {"id", "u1", "u2", "u3", "rz", "sx", "x"};
    nqubits                              = singleFidelities.size();
    for (std::uint16_t i = 0; i < nqubits; ++i) {
        for (const auto operation: SINGLE_QUBIT_GATES) {
            properties.setSingleQubitErrorRate(i, operation, 1.0 - singleFidelities.begin()[i]);
        }
        for (std::uint16_t j = 0; j < nqubits; ++j) {
            if (i != j && twoFidelities.begin()[i].begin()[j] > 0.0) {
                properties.setTwoQubitErrorRate(i, j, 1.0 - twoFidelities.begin()[i].begin()[j]);
            }
        }
    }
    couplingMap = getFullyConnectedMap(nqubits);

    createDistanceTable();
    createFidelityTable();
}<|MERGE_RESOLUTION|>--- conflicted
+++ resolved
@@ -42,13 +42,8 @@
 
     // get number of qubits
     if (std::getline(is, line)) {
-<<<<<<< HEAD
-        if (std::regex_match(line, m, rNqubits)) {
-            nqubits = static_cast<std::uint16_t>(std::stoul(m.str(1)));
-=======
         if (std::regex_search(line, m, r_nqubits)) {
             nqubits = static_cast<unsigned short>(std::stoul(m.str(1)));
->>>>>>> 1cc47419
         } else {
             throw QMAPException("No qubit count found in coupling map file: " + line);
         }
@@ -57,15 +52,9 @@
     }
     // load edges
     while (std::getline(is, line)) {
-<<<<<<< HEAD
-        if (std::regex_match(line, m, rEdge)) {
-            auto v1 = static_cast<std::uint16_t>(std::stoul(m.str(1)));
-            auto v2 = static_cast<std::uint16_t>(std::stoul(m.str(2)));
-=======
         if (std::regex_search(line, m, r_edge)) {
             auto v1 = static_cast<unsigned short>(std::stoul(m.str(1)));
             auto v2 = static_cast<unsigned short>(std::stoul(m.str(2)));
->>>>>>> 1cc47419
             couplingMap.emplace(v1, v2);
         } else {
             throw QMAPException("Could not identify edge in coupling map file: " + line);
