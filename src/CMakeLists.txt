# add MQT::qfr target
add_subdirectory("${PROJECT_SOURCE_DIR}/extern/qfr" "extern/qfr")
# add LogicBlocks target
add_subdirectory("${PROJECT_SOURCE_DIR}/extern/LogicBlocks" "extern/LogicBlocks")

macro(add_qmap_library LIBNAME SRCFILE)
	# main project library
	add_library(${PROJECT_NAME}_${LIBNAME}_lib
	            ${CMAKE_CURRENT_SOURCE_DIR}/utils.cpp
	            ${CMAKE_CURRENT_SOURCE_DIR}/Architecture.cpp
	            ${CMAKE_CURRENT_SOURCE_DIR}/Mapper.cpp
	            ${CMAKE_CURRENT_SOURCE_DIR}/${LIBNAME}/${SRCFILE}.cpp
	            ${${PROJECT_NAME}_SOURCE_DIR}/include/utils.hpp
	            ${${PROJECT_NAME}_SOURCE_DIR}/include/Architecture.hpp
	            ${${PROJECT_NAME}_SOURCE_DIR}/include/Mapper.hpp
	            ${${PROJECT_NAME}_SOURCE_DIR}/include/MappingResults.hpp
	            ${${PROJECT_NAME}_SOURCE_DIR}/include/configuration
	            ${${PROJECT_NAME}_SOURCE_DIR}/include/${LIBNAME}/${SRCFILE}.hpp
	            ${${PROJECT_NAME}_SOURCE_DIR}/include/heuristic/unique_priority_queue.hpp)

	# set include directories
	target_include_directories(${PROJECT_NAME}_${LIBNAME}_lib PUBLIC $<BUILD_INTERFACE:${${PROJECT_NAME}_SOURCE_DIR}/include/>)

	# set required C++ standard and disable compiler specific extensions
	target_compile_features(${PROJECT_NAME}_${LIBNAME}_lib PUBLIC cxx_std_17)
	set_target_properties(${PROJECT_NAME}_${LIBNAME}_lib PROPERTIES CMAKE_CXX_STANDARD_REQUIRED ON CXX_EXTENSIONS OFF)

	# add MQT::qfr library
	target_link_libraries(${PROJECT_NAME}_${LIBNAME}_lib PUBLIC MQT::qfr)

	# enable interprocedural optimization if it is supported
	include(CheckIPOSupported)
	check_ipo_supported(RESULT ipo_supported)
	if (ipo_supported)
		set_target_properties(${PROJECT_NAME}_${LIBNAME}_lib PROPERTIES INTERPROCEDURAL_OPTIMIZATION TRUE)
	endif ()

<<<<<<< HEAD
    # set compiler flags depending on compiler
    if (MSVC)
        target_compile_options(${PROJECT_NAME}_${LIBNAME}_lib PUBLIC /utf-8)
    else ()
        target_compile_options(${PROJECT_NAME}_${LIBNAME}_lib PUBLIC -lpthread -Wall -Wextra $<$<CONFIG:DEBUG>:-Og>)
        if (BINDINGS)
            # adjust visibility settings for building Python bindings
            target_compile_options(${PROJECT_NAME}_${LIBNAME}_lib PUBLIC -fvisibility=hidden)
        endif ()
        if (NOT DEPLOY)
            # only include machine-specific optimizations when building for the host machine
            target_compile_options(${PROJECT_NAME}_${LIBNAME}_lib PUBLIC -mtune=native)
            include(CheckCXXCompilerFlag)
            check_cxx_compiler_flag(-march=native HAS_MARCH_NATIVE)
            if (HAS_MARCH_NATIVE)
                target_compile_options(${PROJECT_NAME}_${LIBNAME}_lib PUBLIC -march=native)
            endif ()
        endif ()
    endif ()
=======
	# set compiler flags depending on compiler
	if (MSVC)
		target_compile_options(${PROJECT_NAME}_${LIBNAME}_lib PUBLIC /utf-8)
	else ()
		target_compile_options(${PROJECT_NAME}_${LIBNAME}_lib PUBLIC -Wall -Wextra $<$<CONFIG:DEBUG>:-Og>)
		if (BINDINGS)
			# adjust visibility settings for building Python bindings
			target_compile_options(${PROJECT_NAME}_${LIBNAME}_lib PUBLIC -fvisibility=hidden)
		endif ()
		if (NOT DEPLOY)
			# only include machine-specific optimizations when building for the host machine
			target_compile_options(${PROJECT_NAME}_${LIBNAME}_lib PUBLIC -mtune=native)
			include(CheckCXXCompilerFlag)
			check_cxx_compiler_flag(-march=native HAS_MARCH_NATIVE)
			if (HAS_MARCH_NATIVE)
				target_compile_options(${PROJECT_NAME}_${LIBNAME}_lib PUBLIC -march=native)
			endif ()
		endif ()
	endif ()
>>>>>>> 95445236

	if (GENERATE_POSITION_INDEPENDENT_CODE OR BINDINGS)
		include(CheckPIESupported)
		check_pie_supported()
		set_target_properties(${PROJECT_NAME}_${LIBNAME}_lib PROPERTIES POSITION_INDEPENDENT_CODE TRUE)
	endif ()

	# add coverage compiler and linker flag to the library and all targets that link against it, if COVERAGE is set
	if (COVERAGE)
		target_compile_options(${PROJECT_NAME}_${LIBNAME}_lib PUBLIC --coverage)
		target_link_libraries(${PROJECT_NAME}_${LIBNAME}_lib PUBLIC --coverage)
	endif ()

	# add MQT alias
	add_library(MQT::${PROJECT_NAME}_${LIBNAME}_lib ALIAS ${PROJECT_NAME}_${LIBNAME}_lib)
endmacro()

if (Z3_FOUND)
<<<<<<< HEAD
    # exact mapper project library
    add_qmap_library(exact ExactMapper)
    # add encodings
    target_sources(${PROJECT_NAME}_exact_lib PUBLIC
            ${CMAKE_CURRENT_SOURCE_DIR}/Encodings.cpp
            ${${PROJECT_NAME}_SOURCE_DIR}/include/Encodings.hpp)
    # add Z3 library
    target_link_libraries(${PROJECT_NAME}_exact_lib PUBLIC z3::z3lib)
    # add LogicBlocks library
    target_link_libraries(${PROJECT_NAME}_exact_lib PUBLIC logicblocks::Logic)

    add_qmap_library(cliffordsynthesis CliffordSynthesizer)
    # add encodings
    target_sources(${PROJECT_NAME}_cliffordsynthesis_lib PUBLIC
            ${CMAKE_CURRENT_SOURCE_DIR}/Encodings.cpp
            ${${PROJECT_NAME}_SOURCE_DIR}/include/Encodings.hpp
            ${CMAKE_CURRENT_SOURCE_DIR}/Tableau.cpp
            ${${PROJECT_NAME}_SOURCE_DIR}/include/Tableau.hpp
            ${${PROJECT_NAME}_SOURCE_DIR}/include/CliffordOptimizationResult.hpp)

    # add Z3 library
    target_link_libraries(${PROJECT_NAME}_cliffordsynthesis_lib PUBLIC z3::z3lib)
    # add LogicBlocks library
    target_link_libraries(${PROJECT_NAME}_cliffordsynthesis_lib PUBLIC logicblocks::Logic)
    # add Pthreads
    target_link_libraries(${PROJECT_NAME}_cliffordsynthesis_lib PRIVATE Threads::Threads)
=======
	# exact mapper project library
	add_qmap_library(exact ExactMapper)
	# add Z3 library
	target_link_libraries(${PROJECT_NAME}_exact_lib PUBLIC z3::z3lib)
	# add LogicBlocks library
	target_link_libraries(${PROJECT_NAME}_exact_lib PUBLIC logicblocks::Logic logicblocks::Encodings)
>>>>>>> 95445236
else ()
	message(WARNING "Z3 library not found. Exact mapping library cannot be built without Z3 and will thus not be availbale as target")
endif ()

# heuristic mapper project library
add_qmap_library(heuristic HeuristicMapper)<|MERGE_RESOLUTION|>--- conflicted
+++ resolved
@@ -35,27 +35,6 @@
 		set_target_properties(${PROJECT_NAME}_${LIBNAME}_lib PROPERTIES INTERPROCEDURAL_OPTIMIZATION TRUE)
 	endif ()
 
-<<<<<<< HEAD
-    # set compiler flags depending on compiler
-    if (MSVC)
-        target_compile_options(${PROJECT_NAME}_${LIBNAME}_lib PUBLIC /utf-8)
-    else ()
-        target_compile_options(${PROJECT_NAME}_${LIBNAME}_lib PUBLIC -lpthread -Wall -Wextra $<$<CONFIG:DEBUG>:-Og>)
-        if (BINDINGS)
-            # adjust visibility settings for building Python bindings
-            target_compile_options(${PROJECT_NAME}_${LIBNAME}_lib PUBLIC -fvisibility=hidden)
-        endif ()
-        if (NOT DEPLOY)
-            # only include machine-specific optimizations when building for the host machine
-            target_compile_options(${PROJECT_NAME}_${LIBNAME}_lib PUBLIC -mtune=native)
-            include(CheckCXXCompilerFlag)
-            check_cxx_compiler_flag(-march=native HAS_MARCH_NATIVE)
-            if (HAS_MARCH_NATIVE)
-                target_compile_options(${PROJECT_NAME}_${LIBNAME}_lib PUBLIC -march=native)
-            endif ()
-        endif ()
-    endif ()
-=======
 	# set compiler flags depending on compiler
 	if (MSVC)
 		target_compile_options(${PROJECT_NAME}_${LIBNAME}_lib PUBLIC /utf-8)
@@ -75,7 +54,6 @@
 			endif ()
 		endif ()
 	endif ()
->>>>>>> 95445236
 
 	if (GENERATE_POSITION_INDEPENDENT_CODE OR BINDINGS)
 		include(CheckPIESupported)
@@ -94,23 +72,18 @@
 endmacro()
 
 if (Z3_FOUND)
-<<<<<<< HEAD
-    # exact mapper project library
-    add_qmap_library(exact ExactMapper)
-    # add encodings
-    target_sources(${PROJECT_NAME}_exact_lib PUBLIC
-            ${CMAKE_CURRENT_SOURCE_DIR}/Encodings.cpp
-            ${${PROJECT_NAME}_SOURCE_DIR}/include/Encodings.hpp)
-    # add Z3 library
-    target_link_libraries(${PROJECT_NAME}_exact_lib PUBLIC z3::z3lib)
-    # add LogicBlocks library
-    target_link_libraries(${PROJECT_NAME}_exact_lib PUBLIC logicblocks::Logic)
+	# exact mapper project library
+	add_qmap_library(exact ExactMapper)
+
+	# add Z3 library
+	target_link_libraries(${PROJECT_NAME}_exact_lib PUBLIC z3::z3lib)
+
+	# add LogicBlocks library
+	target_link_libraries(${PROJECT_NAME}_exact_lib PUBLIC logicblocks::Logic logicblocks::Encodings)
 
     add_qmap_library(cliffordsynthesis CliffordSynthesizer)
     # add encodings
     target_sources(${PROJECT_NAME}_cliffordsynthesis_lib PUBLIC
-            ${CMAKE_CURRENT_SOURCE_DIR}/Encodings.cpp
-            ${${PROJECT_NAME}_SOURCE_DIR}/include/Encodings.hpp
             ${CMAKE_CURRENT_SOURCE_DIR}/Tableau.cpp
             ${${PROJECT_NAME}_SOURCE_DIR}/include/Tableau.hpp
             ${${PROJECT_NAME}_SOURCE_DIR}/include/CliffordOptimizationResult.hpp)
@@ -118,17 +91,9 @@
     # add Z3 library
     target_link_libraries(${PROJECT_NAME}_cliffordsynthesis_lib PUBLIC z3::z3lib)
     # add LogicBlocks library
-    target_link_libraries(${PROJECT_NAME}_cliffordsynthesis_lib PUBLIC logicblocks::Logic)
+    target_link_libraries(${PROJECT_NAME}_cliffordsynthesis_lib PUBLIC logicblocks::Logic logicblocks::Encodings)
     # add Pthreads
     target_link_libraries(${PROJECT_NAME}_cliffordsynthesis_lib PRIVATE Threads::Threads)
-=======
-	# exact mapper project library
-	add_qmap_library(exact ExactMapper)
-	# add Z3 library
-	target_link_libraries(${PROJECT_NAME}_exact_lib PUBLIC z3::z3lib)
-	# add LogicBlocks library
-	target_link_libraries(${PROJECT_NAME}_exact_lib PUBLIC logicblocks::Logic logicblocks::Encodings)
->>>>>>> 95445236
 else ()
 	message(WARNING "Z3 library not found. Exact mapping library cannot be built without Z3 and will thus not be availbale as target")
 endif ()
