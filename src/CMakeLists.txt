--- conflicted
+++ resolved
@@ -1,110 +1,5 @@
 set(MQT_QMAP_TARGET_NAME mqt-qmap)
 
-<<<<<<< HEAD
-# macro to add core libraries
-macro(ADD_INTERNAL_LIBRARY libname)
-  set(lib ${libname})
-
-  # set include directories
-  target_include_directories(${lib} PUBLIC $<BUILD_INTERFACE:${MQT_QMAP_INCLUDE_BUILD_DIR}>)
-
-  # add MQT::qfr library
-  target_link_libraries(${lib} PUBLIC MQT::Core nlohmann_json::nlohmann_json)
-  target_link_libraries(${lib} PRIVATE MQT::ProjectOptions MQT::ProjectWarnings)
-endmacro()
-
-# macro to add mapping libraries
-macro(ADD_QMAP_LIBRARY libname srcfile)
-  set(lib ${MQT_QMAP_TARGET_NAME}-${libname})
-
-  # main project library
-  add_library(
-    ${lib}
-    ${libname}/${srcfile}.cpp
-    ${MQT_QMAP_INCLUDE_BUILD_DIR}/${libname}/${srcfile}.hpp
-    ${MQT_QMAP_INCLUDE_BUILD_DIR}/Architecture.hpp
-    ${MQT_QMAP_INCLUDE_BUILD_DIR}/configuration
-    ${MQT_QMAP_INCLUDE_BUILD_DIR}/DataLogger.hpp
-    ${MQT_QMAP_INCLUDE_BUILD_DIR}/heuristic/UniquePriorityQueue.hpp
-    ${MQT_QMAP_INCLUDE_BUILD_DIR}/Mapper.hpp
-    ${MQT_QMAP_INCLUDE_BUILD_DIR}/MappingResults.hpp
-    ${MQT_QMAP_INCLUDE_BUILD_DIR}/utils.hpp
-    Architecture.cpp
-    configuration/Configuration.cpp
-    DataLogger.cpp
-    Mapper.cpp
-    utils.cpp)
-
-  add_internal_library(${lib})
-endmacro()
-
-# macro to add synthesis libraries
-macro(ADD_SYNTHESIS_LIBRARY libname srcfile)
-  set(lib ${MQT_QMAP_TARGET_NAME}-${libname})
-
-  # main project library
-  add_library(
-    ${lib}
-    ${libname}/${srcfile}.cpp
-    ${MQT_QMAP_INCLUDE_BUILD_DIR}/${libname}/${srcfile}.hpp
-    ${MQT_QMAP_INCLUDE_BUILD_DIR}/cliffordsynthesis/Configuration.hpp
-    ${MQT_QMAP_INCLUDE_BUILD_DIR}/cliffordsynthesis/encoding/GateEncoder.hpp
-    ${MQT_QMAP_INCLUDE_BUILD_DIR}/cliffordsynthesis/encoding/MultiGateEncoder.hpp
-    ${MQT_QMAP_INCLUDE_BUILD_DIR}/cliffordsynthesis/encoding/ObjectiveEncoder.hpp
-    ${MQT_QMAP_INCLUDE_BUILD_DIR}/cliffordsynthesis/encoding/SATEncoder.hpp
-    ${MQT_QMAP_INCLUDE_BUILD_DIR}/cliffordsynthesis/encoding/SingleGateEncoder.hpp
-    ${MQT_QMAP_INCLUDE_BUILD_DIR}/cliffordsynthesis/encoding/TableauEncoder.hpp
-    ${MQT_QMAP_INCLUDE_BUILD_DIR}/cliffordsynthesis/Results.hpp
-    ${MQT_QMAP_INCLUDE_BUILD_DIR}/cliffordsynthesis/Tableau.hpp
-    ${MQT_QMAP_INCLUDE_BUILD_DIR}/cliffordsynthesis/TargetMetric.hpp
-    ${MQT_QMAP_INCLUDE_BUILD_DIR}/utils.hpp
-    cliffordsynthesis/encoding/GateEncoder.cpp
-    cliffordsynthesis/encoding/MultiGateEncoder.cpp
-    cliffordsynthesis/encoding/ObjectiveEncoder.cpp
-    cliffordsynthesis/encoding/SATEncoder.cpp
-    cliffordsynthesis/encoding/SingleGateEncoder.cpp
-    cliffordsynthesis/encoding/TableauEncoder.cpp
-    cliffordsynthesis/Tableau.cpp
-    utils.cpp)
-
-  add_internal_library(${lib})
-  target_link_libraries(${lib} PUBLIC MQT::CoreNA)
-endmacro()
-
-# macro to add hybrid neutral atom mapping libraries
-macro(ADD_HYBRIDMAP_LIBRARY libname srcfile)
-  set(lib ${MQT_QMAP_TARGET_NAME}-${libname})
-
-  # main project library
-  add_library(
-    ${lib}
-    ${libname}/${srcfile}.cpp
-    ${PROJECT_SOURCE_DIR}/include/${libname}/${srcfile}.hpp
-    ${PROJECT_SOURCE_DIR}/include/${libname}/NeutralAtomUtils.hpp
-    ${PROJECT_SOURCE_DIR}/include/${libname}/NeutralAtomScheduler.hpp
-    ${PROJECT_SOURCE_DIR}/include/${libname}/NeutralAtomArchitecture.hpp
-    ${PROJECT_SOURCE_DIR}/include/${libname}/HardwareQubits.hpp
-    ${PROJECT_SOURCE_DIR}/include/${libname}/Mapping.hpp
-    ${PROJECT_SOURCE_DIR}/include/${libname}/NeutralAtomDefinitions.hpp
-    ${PROJECT_SOURCE_DIR}/include/${libname}/MoveToAodConverter.hpp
-    ${PROJECT_SOURCE_DIR}/include/${libname}/NeutralAtomLayer.hpp
-    ${PROJECT_SOURCE_DIR}/include/${libname}/HybridSynthesisMapper.hpp
-    ${PROJECT_SOURCE_DIR}/include/${libname}/HybridAnimation.hpp
-    hybridmap/NeutralAtomUtils.cpp
-    hybridmap/NeutralAtomScheduler.cpp
-    hybridmap/NeutralAtomArchitecture.cpp
-    hybridmap/HardwareQubits.cpp
-    hybridmap/Mapping.cpp
-    hybridmap/MoveToAodConverter.cpp
-    hybridmap/HybridAnimation.cpp
-    hybridmap/NeutralAtomLayer.cpp
-    hybridmap/HybridSynthesisMapper.cpp)
-
-  add_internal_library(${lib})
-endmacro()
-
-=======
->>>>>>> 3340f6fc
 # exact mapper project library
 if(Z3_FOUND)
   # add LogicBlocks library
