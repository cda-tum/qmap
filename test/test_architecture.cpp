--- conflicted
+++ resolved
@@ -51,25 +51,6 @@
   EXPECT_EQ(arch.getAllConnectedSubsets(1).size(), arch.getNqubits());
 }
 TEST_P(TestArchitecture, GetHighestFidelity) {
-<<<<<<< HEAD
-    auto&             arch_name = GetParam();
-    Architecture      arch{};
-    std::stringstream ss{};
-    if (arch_name.find(".arch") != std::string::npos) {
-        ss << test_architecture_dir << arch_name;
-        arch.loadCouplingMap(ss.str());
-    } else {
-        ss << test_calibration_dir << arch_name;
-        arch.loadProperties(ss.str());
-    }
-    CouplingMap cm{};
-
-    arch.getHighestFidelityCouplingMap(arch.getNqubits(), cm);
-    EXPECT_EQ(cm, arch.getCouplingMap());
-
-    arch.getHighestFidelityCouplingMap(1U, cm);
-    EXPECT_TRUE(cm.empty());
-=======
   auto&             arch_name = GetParam();
   Architecture      arch{};
   std::stringstream ss{};
@@ -87,7 +68,6 @@
 
   arch.getHighestFidelityCouplingMap(1U, cm);
   EXPECT_TRUE(cm.empty());
->>>>>>> c2b9f8fe
 }
 TEST_P(TestArchitecture, ReducedMaps) {
   auto&             arch_name = GetParam();
@@ -134,51 +114,6 @@
 }
 
 TEST(TestArchitecture, FidelityTest) {
-<<<<<<< HEAD
-    Architecture architecture{};
-    CouplingMap  cm{};
-
-    auto props = Architecture::Properties();
-    props.setNqubits(4);
-    props.setSingleQubitErrorRate(0, "x", 0.9);
-    props.setSingleQubitErrorRate(1, "x", 0.9);
-    props.setSingleQubitErrorRate(2, "x", 0.9);
-    props.setSingleQubitErrorRate(3, "x", 0.9);
-
-    props.setTwoQubitErrorRate(0, 1, 0.8);
-    props.setTwoQubitErrorRate(1, 0, 0.8);
-    props.setTwoQubitErrorRate(1, 2, 0.7);
-    props.setTwoQubitErrorRate(2, 1, 0.7);
-    props.setTwoQubitErrorRate(2, 3, 0.6);
-    props.setTwoQubitErrorRate(3, 2, 0.6);
-
-    architecture.loadProperties(props);
-    architecture.getHighestFidelityCouplingMap(2, cm);
-
-    const std::vector<unsigned short> highestFidelity{2, 3};
-    auto                              qubitList = Architecture::getQubitList(cm);
-
-    EXPECT_EQ(qubitList, highestFidelity);
-}
-
-TEST(TestArchitecture, FullyConnectedTest) {
-    const auto cm = getFullyConnectedMap(3);
-    ASSERT_TRUE(cm.size() == 3 * 2);
-}
-
-TEST(TestArchitecture, MinimumNumberOfSwapsError) {
-    Architecture                                           architecture{};
-    std::vector<unsigned short>                            permutation{1, 1, 2, 3, 4};
-    std::vector<std::pair<unsigned short, unsigned short>> swaps{};
-    EXPECT_THROW(architecture.minimumNumberOfSwaps(permutation, swaps), std::runtime_error);
-}
-
-TEST(TestArchitecture, CreateArchFromFidelities) {
-    Architecture architecture{{0.9, 0.9, 0.9, 0.9}, {{0, 0, 0.8, 0.8}, {0, 0, 0.7, 0.7}, {0, 0.8, 0, 0.6}, {0.8, 0.8, 0, 0}}, {0.9, 0.9, 0.9, 0.9}};
-
-    EXPECT_EQ(architecture.getNqubits(), 4);
-    EXPECT_EQ(architecture.getSingleQubitFidelities()[0], 0.9);
-=======
   Architecture architecture{};
   CouplingMap  cm{};
 
@@ -207,7 +142,6 @@
 
 TEST(TestArchitecture, FullyConnectedTest) {
   const auto cm = getFullyConnectedMap(3);
-
   ASSERT_TRUE(cm.size() == 3 * 2);
 }
 
@@ -218,5 +152,11 @@
   std::vector<Edge> swaps{};
   EXPECT_THROW(architecture.minimumNumberOfSwaps(permutation, swaps),
                std::runtime_error);
->>>>>>> c2b9f8fe
+}
+
+TEST(TestArchitecture, CreateArchFromFidelities) {
+    Architecture architecture{{0.9, 0.9, 0.9, 0.9}, {{0, 0, 0.8, 0.8}, {0, 0, 0.7, 0.7}, {0, 0.8, 0, 0.6}, {0.8, 0.8, 0, 0}}, {0.9, 0.9, 0.9, 0.9}};
+
+    EXPECT_EQ(architecture.getNqubits(), 4);
+    EXPECT_EQ(architecture.getSingleQubitFidelities()[0], 0.9);
 }