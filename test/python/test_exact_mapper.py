--- conflicted
+++ resolved
@@ -1,24 +1,16 @@
 """Test the exact mapper."""
-<<<<<<< HEAD
 
 from typing import TYPE_CHECKING, Callable
 
 import pytest
+from qiskit import QuantumCircuit
+from qiskit.providers.fake_provider import FakeLondon
+
 from mqt import qmap
 from mqt.qcec import verify
-=======
->>>>>>> 892be142
-
-from qiskit import QuantumCircuit
-from qiskit.providers.fake_provider import FakeLondon
-
-<<<<<<< HEAD
+
 if TYPE_CHECKING:
     from qiskit.circuit import InstructionSet
-=======
-from mqt import qmap
-from mqt.qcec import verify
->>>>>>> 892be142
 
 
 def test_exact_no_swaps_trivial_layout() -> None:
